// Copyright 2016 The go-ethereum Authors
// This file is part of the go-ethereum library.
//
// The go-ethereum library is free software: you can redistribute it and/or modify
// it under the terms of the GNU Lesser General Public License as published by
// the Free Software Foundation, either version 3 of the License, or
// (at your option) any later version.
//
// The go-ethereum library is distributed in the hope that it will be useful,
// but WITHOUT ANY WARRANTY; without even the implied warranty of
// MERCHANTABILITY or FITNESS FOR A PARTICULAR PURPOSE. See the
// GNU Lesser General Public License for more details.
//
// You should have received a copy of the GNU Lesser General Public License
// along with the go-ethereum library. If not, see <http://www.gnu.org/licenses/>.

package api

import (
	"bufio"
	"io"
	"os"

	"github.com/ethereum/go-ethereum/swarm/storage"
)

const maxParallelFiles = 5

type FileSystem struct {
	api *Api
}

func NewFileSystem(api *Api) *FileSystem {
	return &FileSystem{api}
}

// // Upload replicates a local directory as a manifest file and uploads it
// // using dpa store
// // This function waits the chunks to be stored.
// // TODO: localpath should point to a manifest
// //
// // DEPRECATED: Use the HTTP API instead
// func (self *FileSystem) Upload(lpath, index string, toEncrypt bool) (string, error) {
// 	var list []*manifestTrieEntry
// 	localpath, err := filepath.Abs(filepath.Clean(lpath))
// 	if err != nil {
// 		return "", err
// 	}

// 	f, err := os.Open(localpath)
// 	if err != nil {
// 		return "", err
// 	}
// 	stat, err := f.Stat()
// 	if err != nil {
// 		return "", err
// 	}

// 	var start int
// 	if stat.IsDir() {
// 		start = len(localpath)
// 		log.Debug(fmt.Sprintf("uploading '%s'", localpath))
// 		err = filepath.Walk(localpath, func(path string, info os.FileInfo, err error) error {
// 			if (err == nil) && !info.IsDir() {
// 				if len(path) <= start {
// 					return fmt.Errorf("Path is too short")
// 				}
// 				if path[:start] != localpath {
// 					return fmt.Errorf("Path prefix of '%s' does not match localpath '%s'", path, localpath)
// 				}
// 				entry := newManifestTrieEntry(&ManifestEntry{Path: filepath.ToSlash(path)}, nil)
// 				list = append(list, entry)
// 			}
// 			return err
// 		})
// 		if err != nil {
// 			return "", err
// 		}
// 	} else {
// 		dir := filepath.Dir(localpath)
// 		start = len(dir)
// 		if len(localpath) <= start {
// 			return "", fmt.Errorf("Path is too short")
// 		}
// 		if localpath[:start] != dir {
// 			return "", fmt.Errorf("Path prefix of '%s' does not match dir '%s'", localpath, dir)
// 		}
// 		entry := newManifestTrieEntry(&ManifestEntry{Path: filepath.ToSlash(localpath)}, nil)
// 		list = append(list, entry)
// 	}

// 	cnt := len(list)
// 	errors := make([]error, cnt)
// 	done := make(chan bool, maxParallelFiles)
// 	dcnt := 0
// 	awg := &sync.WaitGroup{}

<<<<<<< HEAD
// 	for i, entry := range list {
// 		if i >= dcnt+maxParallelFiles {
// 			<-done
// 			dcnt++
// 		}
// 		awg.Add(1)
// 		go func(i int, entry *manifestTrieEntry, done chan bool) {
// 			f, err := os.Open(entry.Path)
// 			if err == nil {
// 				stat, _ := f.Stat()
// 				var hash storage.Address
// 				var wait func(context.Context) error
// 				ctx := context.Background()
// 				hash, wait, err = self.api.dpa.Store(ctx, f, stat.Size(), toEncrypt)
// 				if hash != nil {
// 					list[i].Hash = hash.Hex()
// 				}
// 				err = wait(ctx)
// 				awg.Done()
// 				if err == nil {
// 					first512 := make([]byte, 512)
// 					fread, _ := f.ReadAt(first512, 0)
// 					if fread > 0 {
// 						mimeType := http.DetectContentType(first512[:fread])
// 						if filepath.Ext(entry.Path) == ".css" {
// 							mimeType = "text/css"
// 						}
// 						list[i].ContentType = mimeType
// 					}
// 				}
// 				f.Close()
// 			}
// 			errors[i] = err
// 			done <- true
// 		}(i, entry, done)
// 	}
// 	for dcnt < cnt {
// 		<-done
// 		dcnt++
// 	}
=======
	for i, entry := range list {
		if i >= dcnt+maxParallelFiles {
			<-done
			dcnt++
		}
		awg.Add(1)
		go func(i int, entry *manifestTrieEntry, done chan bool) {
			f, err := os.Open(entry.Path)
			if err == nil {
				stat, _ := f.Stat()
				var hash storage.Address
				var wait func()
				hash, wait, err = self.api.dpa.Store(f, stat.Size(), toEncrypt)
				if hash != nil {
					list[i].Hash = hash.Hex()
				}
				wait()
				awg.Done()
				if err == nil {
					first512 := make([]byte, 512)
					fread, _ := f.ReadAt(first512, 0)
					if fread > 0 {
						mimeType := http.DetectContentType(first512[:fread])
						if filepath.Ext(entry.Path) == ".css" {
							mimeType = "text/css"
						}
						list[i].ContentType = mimeType
					}
				}
				f.Close()
			}
			errors[i] = err
			done <- true
		}(i, entry, done)
	}
	for dcnt < cnt {
		<-done
		dcnt++
	}
>>>>>>> 63a334fe

// 	trie := &manifestTrie{
// 		dpa: self.api.dpa,
// 	}
// 	quitC := make(chan bool)
// 	for i, entry := range list {
// 		if errors[i] != nil {
// 			return "", errors[i]
// 		}
// 		entry.Path = RegularSlashes(entry.Path[start:])
// 		if entry.Path == index {
// 			ientry := newManifestTrieEntry(&ManifestEntry{
// 				ContentType: entry.ContentType,
// 			}, nil)
// 			ientry.Hash = entry.Hash
// 			trie.addEntry(ientry, quitC)
// 		}
// 		trie.addEntry(entry, quitC)
// 	}

// 	err2 := trie.recalcAndStore()
// 	var hs string
// 	if err2 == nil {
// 		hs = trie.ref.Hex()
// 	}
// 	awg.Wait()
// 	return hs, err2
// }

// // Download replicates the manifest basePath structure on the local filesystem
// // under localpath
// //
// // DEPRECATED: Use the HTTP API instead
// func (self *FileSystem) Download(bzzpath, localpath string) error {
// 	lpath, err := filepath.Abs(filepath.Clean(localpath))
// 	if err != nil {
// 		return err
// 	}
// 	err = os.MkdirAll(lpath, os.ModePerm)
// 	if err != nil {
// 		return err
// 	}

<<<<<<< HEAD
// 	//resolving host and port
// 	uri, err := Parse(path.Join("bzz:/", bzzpath))
// 	if err != nil {
// 		return err
// 	}
// 	key, err := self.api.Resolve(uri)
// 	if err != nil {
// 		return err
// 	}
// 	path := uri.Path
=======
	//resolving host and port
	uri, err := Parse(path.Join("bzz:/", bzzpath))
	if err != nil {
		return err
	}
	addr, err := self.api.Resolve(uri)
	if err != nil {
		return err
	}
	path := uri.Path
>>>>>>> 63a334fe

// 	if len(path) > 0 {
// 		path += "/"
// 	}

<<<<<<< HEAD
// 	quitC := make(chan bool)
// 	trie, err := loadManifest(self.api.dpa, key, quitC)
// 	if err != nil {
// 		log.Warn(fmt.Sprintf("fs.Download: loadManifestTrie error: %v", err))
// 		return err
// 	}

// 	type downloadListEntry struct {
// 		key  storage.Address
// 		path string
// 	}
=======
	quitC := make(chan bool)
	trie, err := loadManifest(self.api.dpa, addr, quitC)
	if err != nil {
		log.Warn(fmt.Sprintf("fs.Download: loadManifestTrie error: %v", err))
		return err
	}

	type downloadListEntry struct {
		addr storage.Address
		path string
	}
>>>>>>> 63a334fe

// 	var list []*downloadListEntry
// 	var mde error

// 	prevPath := lpath
// 	err = trie.listWithPrefix(path, quitC, func(entry *manifestTrieEntry, suffix string) {
// 		log.Trace(fmt.Sprintf("fs.Download: %#v", entry))

<<<<<<< HEAD
// 		key = common.Hex2Bytes(entry.Hash)
// 		path := lpath + "/" + suffix
// 		dir := filepath.Dir(path)
// 		if dir != prevPath {
// 			mde = os.MkdirAll(dir, os.ModePerm)
// 			prevPath = dir
// 		}
// 		if (mde == nil) && (path != dir+"/") {
// 			list = append(list, &downloadListEntry{key: key, path: path})
// 		}
// 	})
// 	if err != nil {
// 		return err
// 	}

// 	wg := sync.WaitGroup{}
// 	errC := make(chan error)
// 	done := make(chan bool, maxParallelFiles)
// 	for i, entry := range list {
// 		select {
// 		case done <- true:
// 			wg.Add(1)
// 		case <-quitC:
// 			return fmt.Errorf("aborted")
// 		}
// 		go func(i int, entry *downloadListEntry) {
// 			defer wg.Done()
// 			err := retrieveToFile(quitC, self.api.dpa, entry.key, entry.path)
// 			if err != nil {
// 				select {
// 				case errC <- err:
// 				case <-quitC:
// 				}
// 				return
// 			}
// 			<-done
// 		}(i, entry)
// 	}
// 	go func() {
// 		wg.Wait()
// 		close(errC)
// 	}()
// 	select {
// 	case err = <-errC:
// 		return err
// 	case <-quitC:
// 		return fmt.Errorf("aborted")
// 	}
// }

func retrieveToFile(dpa *storage.DPAAPI, key storage.Address, path string) error {
=======
		addr = common.Hex2Bytes(entry.Hash)
		path := lpath + "/" + suffix
		dir := filepath.Dir(path)
		if dir != prevPath {
			mde = os.MkdirAll(dir, os.ModePerm)
			prevPath = dir
		}
		if (mde == nil) && (path != dir+"/") {
			list = append(list, &downloadListEntry{addr: addr, path: path})
		}
	})
	if err != nil {
		return err
	}

	wg := sync.WaitGroup{}
	errC := make(chan error)
	done := make(chan bool, maxParallelFiles)
	for i, entry := range list {
		select {
		case done <- true:
			wg.Add(1)
		case <-quitC:
			return fmt.Errorf("aborted")
		}
		go func(i int, entry *downloadListEntry) {
			defer wg.Done()
			err := retrieveToFile(quitC, self.api.dpa, entry.addr, entry.path)
			if err != nil {
				select {
				case errC <- err:
				case <-quitC:
				}
				return
			}
			<-done
		}(i, entry)
	}
	go func() {
		wg.Wait()
		close(errC)
	}()
	select {
	case err = <-errC:
		return err
	case <-quitC:
		return fmt.Errorf("aborted")
	}
}

func retrieveToFile(quitC chan bool, dpa *storage.DPA, addr storage.Address, path string) error {
>>>>>>> 63a334fe
	f, err := os.Create(path) // TODO: basePath separators
	if err != nil {
		return err
	}
	reader, _ := dpa.Retrieve(addr)
	writer := bufio.NewWriter(f)
	size, err := reader.Size()
	if err != nil {
		return err
	}
	if _, err = io.CopyN(writer, reader, size); err != nil {
		return err
	}
	if err := writer.Flush(); err != nil {
		return err
	}
	return f.Close()
}<|MERGE_RESOLUTION|>--- conflicted
+++ resolved
@@ -95,7 +95,6 @@
 // 	dcnt := 0
 // 	awg := &sync.WaitGroup{}
 
-<<<<<<< HEAD
 // 	for i, entry := range list {
 // 		if i >= dcnt+maxParallelFiles {
 // 			<-done
@@ -136,47 +135,6 @@
 // 		<-done
 // 		dcnt++
 // 	}
-=======
-	for i, entry := range list {
-		if i >= dcnt+maxParallelFiles {
-			<-done
-			dcnt++
-		}
-		awg.Add(1)
-		go func(i int, entry *manifestTrieEntry, done chan bool) {
-			f, err := os.Open(entry.Path)
-			if err == nil {
-				stat, _ := f.Stat()
-				var hash storage.Address
-				var wait func()
-				hash, wait, err = self.api.dpa.Store(f, stat.Size(), toEncrypt)
-				if hash != nil {
-					list[i].Hash = hash.Hex()
-				}
-				wait()
-				awg.Done()
-				if err == nil {
-					first512 := make([]byte, 512)
-					fread, _ := f.ReadAt(first512, 0)
-					if fread > 0 {
-						mimeType := http.DetectContentType(first512[:fread])
-						if filepath.Ext(entry.Path) == ".css" {
-							mimeType = "text/css"
-						}
-						list[i].ContentType = mimeType
-					}
-				}
-				f.Close()
-			}
-			errors[i] = err
-			done <- true
-		}(i, entry, done)
-	}
-	for dcnt < cnt {
-		<-done
-		dcnt++
-	}
->>>>>>> 63a334fe
 
 // 	trie := &manifestTrie{
 // 		dpa: self.api.dpa,
@@ -220,7 +178,6 @@
 // 		return err
 // 	}
 
-<<<<<<< HEAD
 // 	//resolving host and port
 // 	uri, err := Parse(path.Join("bzz:/", bzzpath))
 // 	if err != nil {
@@ -231,24 +188,11 @@
 // 		return err
 // 	}
 // 	path := uri.Path
-=======
-	//resolving host and port
-	uri, err := Parse(path.Join("bzz:/", bzzpath))
-	if err != nil {
-		return err
-	}
-	addr, err := self.api.Resolve(uri)
-	if err != nil {
-		return err
-	}
-	path := uri.Path
->>>>>>> 63a334fe
 
 // 	if len(path) > 0 {
 // 		path += "/"
 // 	}
 
-<<<<<<< HEAD
 // 	quitC := make(chan bool)
 // 	trie, err := loadManifest(self.api.dpa, key, quitC)
 // 	if err != nil {
@@ -260,19 +204,6 @@
 // 		key  storage.Address
 // 		path string
 // 	}
-=======
-	quitC := make(chan bool)
-	trie, err := loadManifest(self.api.dpa, addr, quitC)
-	if err != nil {
-		log.Warn(fmt.Sprintf("fs.Download: loadManifestTrie error: %v", err))
-		return err
-	}
-
-	type downloadListEntry struct {
-		addr storage.Address
-		path string
-	}
->>>>>>> 63a334fe
 
 // 	var list []*downloadListEntry
 // 	var mde error
@@ -281,7 +212,6 @@
 // 	err = trie.listWithPrefix(path, quitC, func(entry *manifestTrieEntry, suffix string) {
 // 		log.Trace(fmt.Sprintf("fs.Download: %#v", entry))
 
-<<<<<<< HEAD
 // 		key = common.Hex2Bytes(entry.Hash)
 // 		path := lpath + "/" + suffix
 // 		dir := filepath.Dir(path)
@@ -333,59 +263,6 @@
 // }
 
 func retrieveToFile(dpa *storage.DPAAPI, key storage.Address, path string) error {
-=======
-		addr = common.Hex2Bytes(entry.Hash)
-		path := lpath + "/" + suffix
-		dir := filepath.Dir(path)
-		if dir != prevPath {
-			mde = os.MkdirAll(dir, os.ModePerm)
-			prevPath = dir
-		}
-		if (mde == nil) && (path != dir+"/") {
-			list = append(list, &downloadListEntry{addr: addr, path: path})
-		}
-	})
-	if err != nil {
-		return err
-	}
-
-	wg := sync.WaitGroup{}
-	errC := make(chan error)
-	done := make(chan bool, maxParallelFiles)
-	for i, entry := range list {
-		select {
-		case done <- true:
-			wg.Add(1)
-		case <-quitC:
-			return fmt.Errorf("aborted")
-		}
-		go func(i int, entry *downloadListEntry) {
-			defer wg.Done()
-			err := retrieveToFile(quitC, self.api.dpa, entry.addr, entry.path)
-			if err != nil {
-				select {
-				case errC <- err:
-				case <-quitC:
-				}
-				return
-			}
-			<-done
-		}(i, entry)
-	}
-	go func() {
-		wg.Wait()
-		close(errC)
-	}()
-	select {
-	case err = <-errC:
-		return err
-	case <-quitC:
-		return fmt.Errorf("aborted")
-	}
-}
-
-func retrieveToFile(quitC chan bool, dpa *storage.DPA, addr storage.Address, path string) error {
->>>>>>> 63a334fe
 	f, err := os.Create(path) // TODO: basePath separators
 	if err != nil {
 		return err
