// Copyright 2016 The go-ethereum Authors
// This file is part of the go-ethereum library.
//
// The go-ethereum library is free software: you can redistribute it and/or modify
// it under the terms of the GNU Lesser General Public License as published by
// the Free Software Foundation, either version 3 of the License, or
// (at your option) any later version.
//
// The go-ethereum library is distributed in the hope that it will be useful,
// but WITHOUT ANY WARRANTY; without even the implied warranty of
// MERCHANTABILITY or FITNESS FOR A PARTICULAR PURPOSE. See the
// GNU Lesser General Public License for more details.
//
// You should have received a copy of the GNU Lesser General Public License
// along with the go-ethereum library. If not, see <http://www.gnu.org/licenses/>.

/*
A simple http server interface to Swarm
*/
package http

import (
	"archive/tar"
	"bytes"
	"context"
	"encoding/json"
	"errors"
	"fmt"
	"io"
	"io/ioutil"
	"mime"
	"mime/multipart"
	"net/http"
	"os"
	"path"
	"regexp"
	"strconv"
	"strings"
	"time"

	"github.com/ethereum/go-ethereum/common"
	"github.com/ethereum/go-ethereum/common/hexutil"
	"github.com/ethereum/go-ethereum/log"
	"github.com/ethereum/go-ethereum/metrics"
	"github.com/ethereum/go-ethereum/swarm/api"
	"github.com/ethereum/go-ethereum/swarm/storage"
	"github.com/ethereum/go-ethereum/swarm/storage/mru"
	"github.com/pborman/uuid"
	"github.com/rs/cors"
)

type resourceResponse struct {
	Manifest storage.Address `json:"manifest"`
	Resource string          `json:"resource"`
	Update   storage.Address `json:"update"`
}

var (
	postRawCount    = metrics.NewRegisteredCounter("api.http.post.raw.count", nil)
	postRawFail     = metrics.NewRegisteredCounter("api.http.post.raw.fail", nil)
	postFilesCount  = metrics.NewRegisteredCounter("api.http.post.files.count", nil)
	postFilesFail   = metrics.NewRegisteredCounter("api.http.post.files.fail", nil)
	deleteCount     = metrics.NewRegisteredCounter("api.http.delete.count", nil)
	deleteFail      = metrics.NewRegisteredCounter("api.http.delete.fail", nil)
	getCount        = metrics.NewRegisteredCounter("api.http.get.count", nil)
	getFail         = metrics.NewRegisteredCounter("api.http.get.fail", nil)
	getFileCount    = metrics.NewRegisteredCounter("api.http.get.file.count", nil)
	getFileNotFound = metrics.NewRegisteredCounter("api.http.get.file.notfound", nil)
	getFileFail     = metrics.NewRegisteredCounter("api.http.get.file.fail", nil)
	getFilesCount   = metrics.NewRegisteredCounter("api.http.get.files.count", nil)
	getFilesFail    = metrics.NewRegisteredCounter("api.http.get.files.fail", nil)
	getListCount    = metrics.NewRegisteredCounter("api.http.get.list.count", nil)
	getListFail     = metrics.NewRegisteredCounter("api.http.get.list.fail", nil)
)

// ServerConfig is the basic configuration needed for the HTTP server and also
// includes CORS settings.
type ServerConfig struct {
	Addr       string
	CorsString string
}

// browser API for registering bzz url scheme handlers:
// https://developer.mozilla.org/en/docs/Web-based_protocol_handlers
// electron (chromium) api for registering bzz url scheme handlers:
// https://github.com/atom/electron/blob/master/docs/api/protocol.md

// starts up http server
func StartHttpServer(api *api.Api, config *ServerConfig) {
	var allowedOrigins []string
	for _, domain := range strings.Split(config.CorsString, ",") {
		allowedOrigins = append(allowedOrigins, strings.TrimSpace(domain))
	}
	c := cors.New(cors.Options{
		AllowedOrigins: allowedOrigins,
		AllowedMethods: []string{"POST", "GET", "DELETE", "PATCH", "PUT"},
		MaxAge:         600,
		AllowedHeaders: []string{"*"},
	})
	hdlr := c.Handler(NewServer(api))

	go http.ListenAndServe(config.Addr, hdlr)
}

func NewServer(api *api.Api) *Server {
	return &Server{api}
}

type Server struct {
	api *api.Api
}

// Request wraps http.Request and also includes the parsed bzz URI
type Request struct {
	http.Request

	uri  *api.URI
	ruid string // request unique id
}

// HandlePostRaw handles a POST request to a raw bzz-raw:/ URI, stores the request
// body in swarm and returns the resulting storage address as a text/plain response
func (s *Server) HandlePostRaw(w http.ResponseWriter, r *Request) {
	log.Debug("handle.post.raw", "ruid", r.ruid)

	postRawCount.Inc(1)

	toEncrypt := false
	if r.uri.Addr == "encrypt" {
		toEncrypt = true
	}

	if r.uri.Path != "" {
		postRawFail.Inc(1)
		Respond(w, r, "raw POST request cannot contain a path", http.StatusBadRequest)
		return
	}

	if r.uri.Addr != "" && r.uri.Addr != "encrypt" {
		postRawFail.Inc(1)
		Respond(w, r, "raw POST request addr can only be empty or \"encrypt\"", http.StatusBadRequest)
		return
	}

	if r.Header.Get("Content-Length") == "" {
		postRawFail.Inc(1)
		Respond(w, r, "missing Content-Length header in request", http.StatusBadRequest)
		return
	}
<<<<<<< HEAD

	// TODO: expose context as parameter, do not instantiate it here
	ctx := context.Background()
	key, _, err := s.api.Store(ctx, r.Body, r.ContentLength, toEncrypt)
=======
	addr, _, err := s.api.Store(r.Body, r.ContentLength, toEncrypt)
>>>>>>> 63a334fe
	if err != nil {
		postRawFail.Inc(1)
		Respond(w, r, err.Error(), http.StatusInternalServerError)
		return
	}

	log.Debug("stored content", "ruid", r.ruid, "key", addr)

	w.Header().Set("Content-Type", "text/plain")
	w.WriteHeader(http.StatusOK)
	fmt.Fprint(w, addr)
}

// HandlePostFiles handles a POST request to
// bzz:/<hash>/<path> which contains either a single file or multiple files
// (either a tar archive or multipart form), adds those files either to an
// existing manifest or to a new manifest under <path> and returns the
// resulting manifest hash as a text/plain response
func (s *Server) HandlePostFiles(w http.ResponseWriter, r *Request) {
	log.Debug("handle.post.files", "ruid", r.ruid)

	postFilesCount.Inc(1)
	contentType, params, err := mime.ParseMediaType(r.Header.Get("Content-Type"))
	if err != nil {
		postFilesFail.Inc(1)
		Respond(w, r, err.Error(), http.StatusBadRequest)
		return
	}

	toEncrypt := false
	if r.uri.Addr == "encrypt" {
		toEncrypt = true
	}

<<<<<<< HEAD
	var key storage.Address
=======
	var addr storage.Address
>>>>>>> 63a334fe
	if r.uri.Addr != "" && r.uri.Addr != "encrypt" {
		addr, err = s.api.Resolve(r.uri)
		if err != nil {
			postFilesFail.Inc(1)
			Respond(w, r, fmt.Sprintf("cannot resolve %s: %s", r.uri.Addr, err), http.StatusInternalServerError)
			return
		}
		log.Debug("resolved key", "ruid", r.ruid, "key", addr)
	} else {
		addr, err = s.api.NewManifest(toEncrypt)
		if err != nil {
			postFilesFail.Inc(1)
			Respond(w, r, err.Error(), http.StatusInternalServerError)
			return
		}
		log.Debug("new manifest", "ruid", r.ruid, "key", addr)
	}

	newAddr, err := s.updateManifest(addr, func(mw *api.ManifestWriter) error {
		switch contentType {

		case "application/x-tar":
			return s.handleTarUpload(r, mw)

		case "multipart/form-data":
			return s.handleMultipartUpload(r, params["boundary"], mw)

		default:
			return s.handleDirectUpload(r, mw)
		}
	})
	if err != nil {
		postFilesFail.Inc(1)
		Respond(w, r, fmt.Sprintf("cannot create manifest: %s", err), http.StatusInternalServerError)
		return
	}

	log.Debug("stored content", "ruid", r.ruid, "key", newAddr)

	w.Header().Set("Content-Type", "text/plain")
	w.WriteHeader(http.StatusOK)
	fmt.Fprint(w, newAddr)
}

func (s *Server) handleTarUpload(req *Request, mw *api.ManifestWriter) error {
	log.Debug("handle.tar.upload", "ruid", req.ruid)
	tr := tar.NewReader(req.Body)
	for {
		hdr, err := tr.Next()
		if err == io.EOF {
			return nil
		} else if err != nil {
			return fmt.Errorf("error reading tar stream: %s", err)
		}

		// only store regular files
		if !hdr.FileInfo().Mode().IsRegular() {
			continue
		}

		// add the entry under the path from the request
		path := path.Join(req.uri.Path, hdr.Name)
		entry := &api.ManifestEntry{
			Path:        path,
			ContentType: hdr.Xattrs["user.swarm.content-type"],
			Mode:        hdr.Mode,
			Size:        hdr.Size,
			ModTime:     hdr.ModTime,
		}
		log.Debug("adding path to new manifest", "ruid", req.ruid, "bytes", entry.Size, "path", entry.Path)
		contentKey, err := mw.AddEntry(tr, entry)
		if err != nil {
			return fmt.Errorf("error adding manifest entry from tar stream: %s", err)
		}
		log.Debug("stored content", "ruid", req.ruid, "key", contentKey)
	}
}

func (s *Server) handleMultipartUpload(req *Request, boundary string, mw *api.ManifestWriter) error {
	log.Debug("handle.multipart.upload", "ruid", req.ruid)
	mr := multipart.NewReader(req.Body, boundary)
	for {
		part, err := mr.NextPart()
		if err == io.EOF {
			return nil
		} else if err != nil {
			return fmt.Errorf("error reading multipart form: %s", err)
		}

		var size int64
		var reader io.Reader = part
		if contentLength := part.Header.Get("Content-Length"); contentLength != "" {
			size, err = strconv.ParseInt(contentLength, 10, 64)
			if err != nil {
				return fmt.Errorf("error parsing multipart content length: %s", err)
			}
			reader = part
		} else {
			// copy the part to a tmp file to get its size
			tmp, err := ioutil.TempFile("", "swarm-multipart")
			if err != nil {
				return err
			}
			defer os.Remove(tmp.Name())
			defer tmp.Close()
			size, err = io.Copy(tmp, part)
			if err != nil {
				return fmt.Errorf("error copying multipart content: %s", err)
			}
			if _, err := tmp.Seek(0, io.SeekStart); err != nil {
				return fmt.Errorf("error copying multipart content: %s", err)
			}
			reader = tmp
		}

		// add the entry under the path from the request
		name := part.FileName()
		if name == "" {
			name = part.FormName()
		}
		path := path.Join(req.uri.Path, name)
		entry := &api.ManifestEntry{
			Path:        path,
			ContentType: part.Header.Get("Content-Type"),
			Size:        size,
			ModTime:     time.Now(),
		}
		log.Debug("adding path to new manifest", "ruid", req.ruid, "bytes", entry.Size, "path", entry.Path)
		contentKey, err := mw.AddEntry(reader, entry)
		if err != nil {
			return fmt.Errorf("error adding manifest entry from multipart form: %s", err)
		}
		log.Debug("stored content", "ruid", req.ruid, "key", contentKey)
	}
}

func (s *Server) handleDirectUpload(req *Request, mw *api.ManifestWriter) error {
	log.Debug("handle.direct.upload", "ruid", req.ruid)
	key, err := mw.AddEntry(req.Body, &api.ManifestEntry{
		Path:        req.uri.Path,
		ContentType: req.Header.Get("Content-Type"),
		Mode:        0644,
		Size:        req.ContentLength,
		ModTime:     time.Now(),
	})
	if err != nil {
		return err
	}
	log.Debug("stored content", "ruid", req.ruid, "key", key)
	return nil
}

// HandleDelete handles a DELETE request to bzz:/<manifest>/<path>, removes
// <path> from <manifest> and returns the resulting manifest hash as a
// text/plain response
func (s *Server) HandleDelete(w http.ResponseWriter, r *Request) {
	log.Debug("handle.delete", "ruid", r.ruid)

	deleteCount.Inc(1)
	key, err := s.api.Resolve(r.uri)
	if err != nil {
		deleteFail.Inc(1)
		Respond(w, r, fmt.Sprintf("cannot resolve %s: %s", r.uri.Addr, err), http.StatusInternalServerError)
		return
	}

	newKey, err := s.updateManifest(key, func(mw *api.ManifestWriter) error {
		log.Debug(fmt.Sprintf("removing %s from manifest %s", r.uri.Path, key.Log()), "ruid", r.ruid)
		return mw.RemoveEntry(r.uri.Path)
	})
	if err != nil {
		deleteFail.Inc(1)
		Respond(w, r, fmt.Sprintf("cannot update manifest: %s", err), http.StatusInternalServerError)
		return
	}

	w.Header().Set("Content-Type", "text/plain")
	w.WriteHeader(http.StatusOK)
	fmt.Fprint(w, newKey)
}

// Parses a resource update post url to corresponding action
// possible combinations:
// /			add multihash update to existing hash
// /raw 		add raw update to existing hash
// /#			create new resource with first update as mulitihash
// /raw/#		create new resource with first update raw
func resourcePostMode(path string) (isRaw bool, frequency uint64, err error) {
	re, err := regexp.Compile("^(raw)?/?([0-9]+)?$")
	if err != nil {
		return isRaw, frequency, err
	}
	m := re.FindAllStringSubmatch(path, 2)
	var freqstr = "0"
	if len(m) > 0 {
		if m[0][1] != "" {
			isRaw = true
		}
		if m[0][2] != "" {
			freqstr = m[0][2]
		}
	} else if len(path) > 0 {
		return isRaw, frequency, fmt.Errorf("invalid path")
	}
	frequency, err = strconv.ParseUint(freqstr, 10, 64)
	return isRaw, frequency, err
}

// Handles creation of new mutable resources and adding updates to existing mutable resources
// There are two types of updates available, "raw" and "multihash."
// If the latter is used, a subsequent bzz:// GET call to the manifest of the resource will return
// the page that the multihash is pointing to, as if it held a normal swarm content manifest
//
// The resource name will be verbatim what is passed as the address part of the url.
// For example, if a POST is made to /bzz-resource:/foo.eth/raw/13 a new resource with frequency 13
// and name "foo.eth" will be created
func (s *Server) HandlePostResource(w http.ResponseWriter, r *Request) {
	log.Debug("handle.post.resource", "ruid", r.ruid)
	var err error
	var addr storage.Address
	var name string
	var outdata []byte
	isRaw, frequency, err := resourcePostMode(r.uri.Path)
	if err != nil {
		Respond(w, r, err.Error(), http.StatusBadRequest)
		return
	}

	// new mutable resource creation will always have a frequency field larger than 0
	if frequency > 0 {

		name = r.uri.Addr

		// the key is the content addressed root chunk holding mutable resource metadata information
		addr, err = s.api.ResourceCreate(r.Context(), name, frequency)
		if err != nil {
			code, err2 := s.translateResourceError(w, r, "resource creation fail", err)

			Respond(w, r, err2.Error(), code)
			return
		}

		// we create a manifest so we can retrieve the resource with bzz:// later
		// this manifest has a special "resource type" manifest, and its hash is the key of the mutable resource
		// root chunk
		m, err := s.api.NewResourceManifest(addr.Hex())
		if err != nil {
			Respond(w, r, fmt.Sprintf("failed to create resource manifest: %v", err), http.StatusInternalServerError)
			return
		}

		// the key to the manifest will be passed back to the client
		// the client can access the root chunk key directly through its Hash member
		// the manifest key should be set as content in the resolver of the ENS name
		// \TODO update manifest key automatically in ENS
		outdata, err = json.Marshal(m)
		if err != nil {
			Respond(w, r, fmt.Sprintf("failed to create json response: %s", err), http.StatusInternalServerError)
			return
		}
	} else {
		// to update the resource through http we need to retrieve the key for the mutable resource root chunk
		// that means that we retrieve the manifest and inspect its Hash member.
		manifestAddr := r.uri.Address()
		if manifestAddr == nil {
			manifestAddr, err = s.api.Resolve(r.uri)
			if err != nil {
				getFail.Inc(1)
				Respond(w, r, fmt.Sprintf("cannot resolve %s: %s", r.uri.Addr, err), http.StatusNotFound)
				return
			}
		} else {
			w.Header().Set("Cache-Control", "max-age=2147483648")
		}

		// get the root chunk key from the manifest
		addr, err = s.api.ResolveResourceManifest(manifestAddr)
		if err != nil {
			getFail.Inc(1)
			Respond(w, r, fmt.Sprintf("error resolving resource root chunk for %s: %s", r.uri.Addr, err), http.StatusNotFound)
			return
		}

		log.Debug("handle.post.resource: resolved", "ruid", r.ruid, "manifestkey", manifestAddr, "rootchunkkey", addr)

		name, _, err = s.api.ResourceLookup(r.Context(), addr, 0, 0, &mru.LookupParams{})
		if err != nil {
			Respond(w, r, err.Error(), http.StatusNotFound)
			return
		}
	}

	// Creation and update must send data aswell. This data constitutes the update data itself.
	data, err := ioutil.ReadAll(r.Body)
	if err != nil {
		Respond(w, r, err.Error(), http.StatusInternalServerError)
		return
	}

	// Multihash will be passed as hex-encoded data, so we need to parse this to bytes
	if isRaw {
		_, _, _, err = s.api.ResourceUpdate(r.Context(), name, data)
		if err != nil {
			Respond(w, r, err.Error(), http.StatusBadRequest)
			return
		}
	} else {
		bytesdata, err := hexutil.Decode(string(data))
		if err != nil {
			Respond(w, r, err.Error(), http.StatusBadRequest)
			return
		}
		_, _, _, err = s.api.ResourceUpdateMultihash(r.Context(), name, bytesdata)
		if err != nil {
			Respond(w, r, err.Error(), http.StatusBadRequest)
			return
		}
	}

	// If we have data to return, write this now
	// \TODO there should always be data to return here
	if len(outdata) > 0 {
		w.Header().Add("Content-type", "text/plain")
		w.WriteHeader(http.StatusOK)
		fmt.Fprint(w, string(outdata))
		return
	}
	w.WriteHeader(http.StatusOK)
}

// Retrieve mutable resource updates:
// bzz-resource://<id> - get latest update
// bzz-resource://<id>/<n> - get latest update on period n
// bzz-resource://<id>/<n>/<m> - get update version m of period n
// <id> = ens name or hash
func (s *Server) HandleGetResource(w http.ResponseWriter, r *Request) {
	s.handleGetResource(w, r)
}

// TODO: Enable pass maxPeriod parameter
func (s *Server) handleGetResource(w http.ResponseWriter, r *Request) {
	log.Debug("handle.get.resource", "ruid", r.ruid)
	var err error

	// resolve the content key.
	var manifestAddr storage.Address
	manifestAddr = r.uri.Address()
	if manifestAddr == nil {
		manifestAddr, err = s.api.Resolve(r.uri)
		if err != nil {
			getFail.Inc(1)
			Respond(w, r, fmt.Sprintf("cannot resolve %s: %s", r.uri.Addr, err), http.StatusNotFound)
			return
		}
	} else {
		w.Header().Set("Cache-Control", "max-age=2147483648")
	}

	// get the root chunk key from the manifest
	key, err := s.api.ResolveResourceManifest(manifestAddr)
	if err != nil {
		getFail.Inc(1)
		Respond(w, r, fmt.Sprintf("error resolving resource root chunk for %s: %s", r.uri.Addr, err), http.StatusNotFound)
		return
	}

	log.Debug("handle.get.resource: resolved", "ruid", r.ruid, "manifestkey", manifestAddr, "rootchunk key", key)

	// determine if the query specifies period and version
	var params []string
	if len(r.uri.Path) > 0 {
		params = strings.Split(r.uri.Path, "/")
	}
<<<<<<< HEAD
	var updateKey storage.Address
=======
	var name string
>>>>>>> 63a334fe
	var period uint64
	var version uint64
	var data []byte
	now := time.Now()

	switch len(params) {
	case 0: // latest only
		name, data, err = s.api.ResourceLookup(r.Context(), key, 0, 0, nil)
	case 2: // specific period and version
		version, err = strconv.ParseUint(params[1], 10, 32)
		if err != nil {
			break
		}
		period, err = strconv.ParseUint(params[0], 10, 32)
		if err != nil {
			break
		}
		name, data, err = s.api.ResourceLookup(r.Context(), key, uint32(period), uint32(version), nil)
	case 1: // last version of specific period
		period, err = strconv.ParseUint(params[0], 10, 32)
		if err != nil {
			break
		}
		name, data, err = s.api.ResourceLookup(r.Context(), key, uint32(period), uint32(version), nil)
	default: // bogus
		err = mru.NewError(storage.ErrInvalidValue, "invalid mutable resource request")
	}

	// any error from the switch statement will end up here
	if err != nil {
		code, err2 := s.translateResourceError(w, r, "mutable resource lookup fail", err)
		Respond(w, r, err2.Error(), code)
		return
	}

	// All ok, serve the retrieved update
	log.Debug("Found update", "name", name, "ruid", r.ruid)
	w.Header().Set("Content-Type", "application/octet-stream")
	http.ServeContent(w, &r.Request, "", now, bytes.NewReader(data))
}

func (s *Server) translateResourceError(w http.ResponseWriter, r *Request, supErr string, err error) (int, error) {
	code := 0
	defaultErr := fmt.Errorf("%s: %v", supErr, err)
	rsrcErr, ok := err.(*mru.Error)
	if !ok && rsrcErr != nil {
		code = rsrcErr.Code()
	}
	switch code {
	case storage.ErrInvalidValue:
		return http.StatusBadRequest, defaultErr
	case storage.ErrNotFound, storage.ErrNotSynced, storage.ErrNothingToReturn, storage.ErrInit:
		return http.StatusNotFound, defaultErr
	case storage.ErrUnauthorized, storage.ErrInvalidSignature:
		return http.StatusUnauthorized, defaultErr
	case storage.ErrDataOverflow:
		return http.StatusRequestEntityTooLarge, defaultErr
	}

	return http.StatusInternalServerError, defaultErr
}

// HandleGet handles a GET request to
// - bzz-raw://<key> and responds with the raw content stored at the
//   given storage key
// - bzz-hash://<key> and responds with the hash of the content stored
//   at the given storage key as a text/plain response
func (s *Server) HandleGet(w http.ResponseWriter, r *Request) {
	log.Debug("handle.get", "ruid", r.ruid, "uri", r.uri)
	getCount.Inc(1)
	var err error
	addr := r.uri.Address()
	if addr == nil {
		addr, err = s.api.Resolve(r.uri)
		if err != nil {
			getFail.Inc(1)
			Respond(w, r, fmt.Sprintf("cannot resolve %s: %s", r.uri.Addr, err), http.StatusNotFound)
			return
		}
	} else {
		w.Header().Set("Cache-Control", "max-age=2147483648, immutable") // url was of type bzz://<hex key>/path, so we are sure it is immutable.
	}

	log.Debug("handle.get: resolved", "ruid", r.ruid, "key", addr)

	// if path is set, interpret <key> as a manifest and return the
	// raw entry at the given path
	if r.uri.Path != "" {
		walker, err := s.api.NewManifestWalker(addr, nil)
		if err != nil {
			getFail.Inc(1)
			Respond(w, r, fmt.Sprintf("%s is not a manifest", addr), http.StatusBadRequest)
			return
		}
		var entry *api.ManifestEntry
		walker.Walk(func(e *api.ManifestEntry) error {
			// if the entry matches the path, set entry and stop
			// the walk
			if e.Path == r.uri.Path {
				entry = e
				// return an error to cancel the walk
				return errors.New("found")
			}

			// ignore non-manifest files
			if e.ContentType != api.ManifestType {
				return nil
			}

			// if the manifest's path is a prefix of the
			// requested path, recurse into it by returning
			// nil and continuing the walk
			if strings.HasPrefix(r.uri.Path, e.Path) {
				return nil
			}

			return api.SkipManifest
		})
		if entry == nil {
			getFail.Inc(1)
			Respond(w, r, fmt.Sprintf("manifest entry could not be loaded"), http.StatusNotFound)
			return
		}
<<<<<<< HEAD
		key = storage.Address(common.Hex2Bytes(entry.Hash))
=======
		addr = storage.Address(common.Hex2Bytes(entry.Hash))
>>>>>>> 63a334fe
	}
	etag := common.Bytes2Hex(addr)
	noneMatchEtag := r.Header.Get("If-None-Match")
	w.Header().Set("ETag", etag) // set etag to manifest key or raw entry key.
	if noneMatchEtag != "" {
<<<<<<< HEAD
		if bytes.Equal(storage.Address(common.Hex2Bytes(noneMatchEtag)), key) {
=======
		if bytes.Equal(storage.Address(common.Hex2Bytes(noneMatchEtag)), addr) {
>>>>>>> 63a334fe
			Respond(w, r, "Not Modified", http.StatusNotModified)
			return
		}
	}

	// check the root chunk exists by retrieving the file's size
<<<<<<< HEAD
	reader, isEncrypted := s.api.Retrieve(key)
	if _, err := reader.Size(); err != nil {
=======
	reader, isEncrypted := s.api.Retrieve(addr)
	if _, err := reader.Size(nil); err != nil {
>>>>>>> 63a334fe
		getFail.Inc(1)
		Respond(w, r, fmt.Sprintf("root chunk not found %s: %s", addr, err), http.StatusNotFound)
		return
	}

	w.Header().Set("X-Decrypted", fmt.Sprintf("%v", isEncrypted))

	switch {
	case r.uri.Raw():
		// allow the request to overwrite the content type using a query
		// parameter
		contentType := "application/octet-stream"
		if typ := r.URL.Query().Get("content_type"); typ != "" {
			contentType = typ
		}
		w.Header().Set("Content-Type", contentType)
		http.ServeContent(w, &r.Request, "", time.Now(), reader)
	case r.uri.Hash():
		w.Header().Set("Content-Type", "text/plain")
		w.WriteHeader(http.StatusOK)
		fmt.Fprint(w, addr)
	}
}

// HandleGetFiles handles a GET request to bzz:/<manifest> with an Accept
// header of "application/x-tar" and returns a tar stream of all files
// contained in the manifest
func (s *Server) HandleGetFiles(w http.ResponseWriter, r *Request) {
	log.Debug("handle.get.files", "ruid", r.ruid, "uri", r.uri)
	getFilesCount.Inc(1)
	if r.uri.Path != "" {
		getFilesFail.Inc(1)
		Respond(w, r, "files request cannot contain a path", http.StatusBadRequest)
		return
	}

	addr, err := s.api.Resolve(r.uri)
	if err != nil {
		getFilesFail.Inc(1)
		Respond(w, r, fmt.Sprintf("cannot resolve %s: %s", r.uri.Addr, err), http.StatusNotFound)
		return
	}
	log.Debug("handle.get.files: resolved", "ruid", r.ruid, "key", addr)

	walker, err := s.api.NewManifestWalker(addr, nil)
	if err != nil {
		getFilesFail.Inc(1)
		Respond(w, r, err.Error(), http.StatusInternalServerError)
		return
	}

	tw := tar.NewWriter(w)
	defer tw.Close()
	w.Header().Set("Content-Type", "application/x-tar")
	w.WriteHeader(http.StatusOK)

	err = walker.Walk(func(entry *api.ManifestEntry) error {
		// ignore manifests (walk will recurse into them)
		if entry.ContentType == api.ManifestType {
			return nil
		}

		// retrieve the entry's key and size
		reader, isEncrypted := s.api.Retrieve(storage.Address(common.Hex2Bytes(entry.Hash)))
<<<<<<< HEAD
		size, err := reader.Size()
=======
		size, err := reader.Size(nil)
>>>>>>> 63a334fe
		if err != nil {
			return err
		}
		w.Header().Set("X-Decrypted", fmt.Sprintf("%v", isEncrypted))

		// write a tar header for the entry
		hdr := &tar.Header{
			Name:    entry.Path,
			Mode:    entry.Mode,
			Size:    size,
			ModTime: entry.ModTime,
			Xattrs: map[string]string{
				"user.swarm.content-type": entry.ContentType,
			},
		}
		if err := tw.WriteHeader(hdr); err != nil {
			return err
		}

		// copy the file into the tar stream
		n, err := io.Copy(tw, io.LimitReader(reader, hdr.Size))
		if err != nil {
			return err
		} else if n != size {
			return fmt.Errorf("error writing %s: expected %d bytes but sent %d", entry.Path, size, n)
		}

		return nil
	})
	if err != nil {
		getFilesFail.Inc(1)
		log.Error(fmt.Sprintf("error generating tar stream: %s", err))
	}
}

// HandleGetList handles a GET request to bzz-list:/<manifest>/<path> and returns
// a list of all files contained in <manifest> under <path> grouped into
// common prefixes using "/" as a delimiter
func (s *Server) HandleGetList(w http.ResponseWriter, r *Request) {
	log.Debug("handle.get.list", "ruid", r.ruid, "uri", r.uri)
	getListCount.Inc(1)
	// ensure the root path has a trailing slash so that relative URLs work
	if r.uri.Path == "" && !strings.HasSuffix(r.URL.Path, "/") {
		http.Redirect(w, &r.Request, r.URL.Path+"/", http.StatusMovedPermanently)
		return
	}

	addr, err := s.api.Resolve(r.uri)
	if err != nil {
		getListFail.Inc(1)
		Respond(w, r, fmt.Sprintf("cannot resolve %s: %s", r.uri.Addr, err), http.StatusNotFound)
		return
	}
	log.Debug("handle.get.list: resolved", "ruid", r.ruid, "key", addr)

	list, err := s.getManifestList(addr, r.uri.Path)

	if err != nil {
		getListFail.Inc(1)
		Respond(w, r, err.Error(), http.StatusInternalServerError)
		return
	}

	// if the client wants HTML (e.g. a browser) then render the list as a
	// HTML index with relative URLs
	if strings.Contains(r.Header.Get("Accept"), "text/html") {
		w.Header().Set("Content-Type", "text/html")
		err := htmlListTemplate.Execute(w, &htmlListData{
			URI: &api.URI{
				Scheme: "bzz",
				Addr:   r.uri.Addr,
				Path:   r.uri.Path,
			},
			List: &list,
		})
		if err != nil {
			getListFail.Inc(1)
			log.Error(fmt.Sprintf("error rendering list HTML: %s", err))
		}
		return
	}

	w.Header().Set("Content-Type", "application/json")
	json.NewEncoder(w).Encode(&list)
}

<<<<<<< HEAD
func (s *Server) getManifestList(key storage.Address, prefix string) (list api.ManifestList, err error) {
	walker, err := s.api.NewManifestWalker(key, nil)
=======
func (s *Server) getManifestList(addr storage.Address, prefix string) (list api.ManifestList, err error) {
	walker, err := s.api.NewManifestWalker(addr, nil)
>>>>>>> 63a334fe
	if err != nil {
		return
	}

	err = walker.Walk(func(entry *api.ManifestEntry) error {
		// handle non-manifest files
		if entry.ContentType != api.ManifestType {
			// ignore the file if it doesn't have the specified prefix
			if !strings.HasPrefix(entry.Path, prefix) {
				return nil
			}

			// if the path after the prefix contains a slash, add a
			// common prefix to the list, otherwise add the entry
			suffix := strings.TrimPrefix(entry.Path, prefix)
			if index := strings.Index(suffix, "/"); index > -1 {
				list.CommonPrefixes = append(list.CommonPrefixes, prefix+suffix[:index+1])
				return nil
			}
			if entry.Path == "" {
				entry.Path = "/"
			}
			list.Entries = append(list.Entries, entry)
			return nil
		}

		// if the manifest's path is a prefix of the specified prefix
		// then just recurse into the manifest by returning nil and
		// continuing the walk
		if strings.HasPrefix(prefix, entry.Path) {
			return nil
		}

		// if the manifest's path has the specified prefix, then if the
		// path after the prefix contains a slash, add a common prefix
		// to the list and skip the manifest, otherwise recurse into
		// the manifest by returning nil and continuing the walk
		if strings.HasPrefix(entry.Path, prefix) {
			suffix := strings.TrimPrefix(entry.Path, prefix)
			if index := strings.Index(suffix, "/"); index > -1 {
				list.CommonPrefixes = append(list.CommonPrefixes, prefix+suffix[:index+1])
				return api.SkipManifest
			}
			return nil
		}

		// the manifest neither has the prefix or needs recursing in to
		// so just skip it
		return api.SkipManifest
	})

	return list, nil
}

// HandleGetFile handles a GET request to bzz://<manifest>/<path> and responds
// with the content of the file at <path> from the given <manifest>
func (s *Server) HandleGetFile(w http.ResponseWriter, r *Request) {
	log.Debug("handle.get.file", "ruid", r.ruid)
	getFileCount.Inc(1)
	// ensure the root path has a trailing slash so that relative URLs work
	if r.uri.Path == "" && !strings.HasSuffix(r.URL.Path, "/") {
		http.Redirect(w, &r.Request, r.URL.Path+"/", http.StatusMovedPermanently)
		return
	}
	var err error
	manifestAddr := r.uri.Address()

	if manifestAddr == nil {
		manifestAddr, err = s.api.Resolve(r.uri)
		if err != nil {
			getFileFail.Inc(1)
			Respond(w, r, fmt.Sprintf("cannot resolve %s: %s", r.uri.Addr, err), http.StatusNotFound)
			return
		}
	} else {
		w.Header().Set("Cache-Control", "max-age=2147483648, immutable") // url was of type bzz://<hex key>/path, so we are sure it is immutable.
	}

	log.Debug("handle.get.file: resolved", "ruid", r.ruid, "key", manifestAddr)

	reader, contentType, status, contentKey, err := s.api.Get(manifestAddr, r.uri.Path)

	etag := common.Bytes2Hex(contentKey)
	noneMatchEtag := r.Header.Get("If-None-Match")
	w.Header().Set("ETag", etag) // set etag to actual content key.
	if noneMatchEtag != "" {
		if bytes.Equal(storage.Address(common.Hex2Bytes(noneMatchEtag)), contentKey) {
			Respond(w, r, "Not Modified", http.StatusNotModified)
			return
		}
	}

	if err != nil {
		switch status {
		case http.StatusNotFound:
			getFileNotFound.Inc(1)
			Respond(w, r, err.Error(), http.StatusNotFound)
		default:
			getFileFail.Inc(1)
			Respond(w, r, err.Error(), http.StatusInternalServerError)
		}
		return
	}

	//the request results in ambiguous files
	//e.g. /read with readme.md and readinglist.txt available in manifest
	if status == http.StatusMultipleChoices {
		list, err := s.getManifestList(manifestAddr, r.uri.Path)

		if err != nil {
			getFileFail.Inc(1)
			Respond(w, r, err.Error(), http.StatusInternalServerError)
			return
		}

		log.Debug(fmt.Sprintf("Multiple choices! --> %v", list), "ruid", r.ruid)
		//show a nice page links to available entries
		ShowMultipleChoices(w, r, list)
		return
	}

	// check the root chunk exists by retrieving the file's size
	if _, err := reader.Size(); err != nil {
		getFileNotFound.Inc(1)
		Respond(w, r, fmt.Sprintf("file not found %s: %s", r.uri, err), http.StatusNotFound)
		return
	}

	w.Header().Set("Content-Type", contentType)
	http.ServeContent(w, &r.Request, "", time.Now(), reader)
}

func (s *Server) ServeHTTP(rw http.ResponseWriter, r *http.Request) {
	defer metrics.GetOrRegisterResettingTimer(fmt.Sprintf("http.request.%s.time", r.Method), nil).UpdateSince(time.Now())
	req := &Request{Request: *r, ruid: uuid.New()[:8]}
	metrics.GetOrRegisterCounter(fmt.Sprintf("http.request.%s", r.Method), nil).Inc(1)
	log.Info("serving request", "ruid", req.ruid, "method", r.Method, "url", r.RequestURI)

	// wrapping the ResponseWriter, so that we get the response code set by http.ServeContent
	w := newLoggingResponseWriter(rw)

	if r.RequestURI == "/" && strings.Contains(r.Header.Get("Accept"), "text/html") {

		err := landingPageTemplate.Execute(w, nil)
		if err != nil {
			log.Error(fmt.Sprintf("error rendering landing page: %s", err))
		}
		return
	}

	if r.URL.Path == "/robots.txt" {
		w.Header().Set("Last-Modified", time.Now().Format(http.TimeFormat))
		fmt.Fprintf(w, "User-agent: *\nDisallow: /")
		return
	}

	if r.RequestURI == "/" && strings.Contains(r.Header.Get("Accept"), "application/json") {
		w.Header().Set("Content-Type", "application/json")
		w.WriteHeader(http.StatusOK)
		json.NewEncoder(w).Encode("Welcome to Swarm!")
		return
	}

	uri, err := api.Parse(strings.TrimLeft(r.URL.Path, "/"))
	if err != nil {
		Respond(w, req, fmt.Sprintf("invalid URI %q", r.URL.Path), http.StatusBadRequest)
		return
	}

	req.uri = uri

	log.Debug("parsed request path", "ruid", req.ruid, "method", req.Method, "uri.Addr", req.uri.Addr, "uri.Path", req.uri.Path, "uri.Scheme", req.uri.Scheme)

	switch r.Method {
	case "POST":
		if uri.Raw() {
			log.Debug("handlePostRaw")
			s.HandlePostRaw(w, req)
		} else if uri.Resource() {
			log.Debug("handlePostResource")
			s.HandlePostResource(w, req)
		} else if uri.Immutable() || uri.List() || uri.Hash() {
			log.Debug("POST not allowed on immutable, list or hash")
			Respond(w, req, fmt.Sprintf("POST method on scheme %s not allowed", uri.Scheme), http.StatusMethodNotAllowed)
		} else {
			log.Debug("handlePostFiles")
			s.HandlePostFiles(w, req)
		}

	case "PUT":
		Respond(w, req, fmt.Sprintf("PUT method to %s not allowed", uri), http.StatusBadRequest)
		return

	case "DELETE":
		if uri.Raw() {
			Respond(w, req, fmt.Sprintf("DELETE method to %s not allowed", uri), http.StatusBadRequest)
			return
		}
		s.HandleDelete(w, req)

	case "GET":

		if uri.Resource() {
			s.HandleGetResource(w, req)
			return
		}

		if uri.Raw() || uri.Hash() {
			s.HandleGet(w, req)
			return
		}

		if uri.List() {
			s.HandleGetList(w, req)
			return
		}

		if r.Header.Get("Accept") == "application/x-tar" {
			s.HandleGetFiles(w, req)
			return
		}

		s.HandleGetFile(w, req)

	default:
		Respond(w, req, fmt.Sprintf("%s method is not supported", r.Method), http.StatusMethodNotAllowed)
	}

	log.Info("served response", "ruid", req.ruid, "code", w.statusCode)
}

<<<<<<< HEAD
func (s *Server) updateManifest(key storage.Address, update func(mw *api.ManifestWriter) error) (storage.Address, error) {
	mw, err := s.api.NewManifestWriter(key, nil)
=======
func (s *Server) updateManifest(addr storage.Address, update func(mw *api.ManifestWriter) error) (storage.Address, error) {
	mw, err := s.api.NewManifestWriter(addr, nil)
>>>>>>> 63a334fe
	if err != nil {
		return nil, err
	}

	if err := update(mw); err != nil {
		return nil, err
	}

	addr, err = mw.Store()
	if err != nil {
		return nil, err
	}
	log.Debug(fmt.Sprintf("generated manifest %s", addr))
	return addr, nil
}

type loggingResponseWriter struct {
	http.ResponseWriter
	statusCode int
}

func newLoggingResponseWriter(w http.ResponseWriter) *loggingResponseWriter {
	return &loggingResponseWriter{w, http.StatusOK}
}

func (lrw *loggingResponseWriter) WriteHeader(code int) {
	lrw.statusCode = code
	lrw.ResponseWriter.WriteHeader(code)
}<|MERGE_RESOLUTION|>--- conflicted
+++ resolved
@@ -147,14 +147,10 @@
 		Respond(w, r, "missing Content-Length header in request", http.StatusBadRequest)
 		return
 	}
-<<<<<<< HEAD
 
 	// TODO: expose context as parameter, do not instantiate it here
 	ctx := context.Background()
-	key, _, err := s.api.Store(ctx, r.Body, r.ContentLength, toEncrypt)
-=======
-	addr, _, err := s.api.Store(r.Body, r.ContentLength, toEncrypt)
->>>>>>> 63a334fe
+	addr, _, err := s.api.Store(ctx, r.Body, r.ContentLength, toEncrypt)
 	if err != nil {
 		postRawFail.Inc(1)
 		Respond(w, r, err.Error(), http.StatusInternalServerError)
@@ -189,11 +185,7 @@
 		toEncrypt = true
 	}
 
-<<<<<<< HEAD
-	var key storage.Address
-=======
 	var addr storage.Address
->>>>>>> 63a334fe
 	if r.uri.Addr != "" && r.uri.Addr != "encrypt" {
 		addr, err = s.api.Resolve(r.uri)
 		if err != nil {
@@ -567,11 +559,7 @@
 	if len(r.uri.Path) > 0 {
 		params = strings.Split(r.uri.Path, "/")
 	}
-<<<<<<< HEAD
-	var updateKey storage.Address
-=======
 	var name string
->>>>>>> 63a334fe
 	var period uint64
 	var version uint64
 	var data []byte
@@ -695,34 +683,21 @@
 			Respond(w, r, fmt.Sprintf("manifest entry could not be loaded"), http.StatusNotFound)
 			return
 		}
-<<<<<<< HEAD
-		key = storage.Address(common.Hex2Bytes(entry.Hash))
-=======
 		addr = storage.Address(common.Hex2Bytes(entry.Hash))
->>>>>>> 63a334fe
 	}
 	etag := common.Bytes2Hex(addr)
 	noneMatchEtag := r.Header.Get("If-None-Match")
 	w.Header().Set("ETag", etag) // set etag to manifest key or raw entry key.
 	if noneMatchEtag != "" {
-<<<<<<< HEAD
-		if bytes.Equal(storage.Address(common.Hex2Bytes(noneMatchEtag)), key) {
-=======
 		if bytes.Equal(storage.Address(common.Hex2Bytes(noneMatchEtag)), addr) {
->>>>>>> 63a334fe
 			Respond(w, r, "Not Modified", http.StatusNotModified)
 			return
 		}
 	}
 
 	// check the root chunk exists by retrieving the file's size
-<<<<<<< HEAD
-	reader, isEncrypted := s.api.Retrieve(key)
-	if _, err := reader.Size(); err != nil {
-=======
 	reader, isEncrypted := s.api.Retrieve(addr)
 	if _, err := reader.Size(nil); err != nil {
->>>>>>> 63a334fe
 		getFail.Inc(1)
 		Respond(w, r, fmt.Sprintf("root chunk not found %s: %s", addr, err), http.StatusNotFound)
 		return
@@ -787,11 +762,7 @@
 
 		// retrieve the entry's key and size
 		reader, isEncrypted := s.api.Retrieve(storage.Address(common.Hex2Bytes(entry.Hash)))
-<<<<<<< HEAD
 		size, err := reader.Size()
-=======
-		size, err := reader.Size(nil)
->>>>>>> 63a334fe
 		if err != nil {
 			return err
 		}
@@ -878,13 +849,8 @@
 	json.NewEncoder(w).Encode(&list)
 }
 
-<<<<<<< HEAD
-func (s *Server) getManifestList(key storage.Address, prefix string) (list api.ManifestList, err error) {
-	walker, err := s.api.NewManifestWalker(key, nil)
-=======
 func (s *Server) getManifestList(addr storage.Address, prefix string) (list api.ManifestList, err error) {
 	walker, err := s.api.NewManifestWalker(addr, nil)
->>>>>>> 63a334fe
 	if err != nil {
 		return
 	}
@@ -1116,13 +1082,8 @@
 	log.Info("served response", "ruid", req.ruid, "code", w.statusCode)
 }
 
-<<<<<<< HEAD
-func (s *Server) updateManifest(key storage.Address, update func(mw *api.ManifestWriter) error) (storage.Address, error) {
-	mw, err := s.api.NewManifestWriter(key, nil)
-=======
 func (s *Server) updateManifest(addr storage.Address, update func(mw *api.ManifestWriter) error) (storage.Address, error) {
 	mw, err := s.api.NewManifestWriter(addr, nil)
->>>>>>> 63a334fe
 	if err != nil {
 		return nil, err
 	}
