--- conflicted
+++ resolved
@@ -351,19 +351,14 @@
 	}
 
 	// here we distribute chunks of a random file into Stores of nodes 1 to nodes
-<<<<<<< HEAD
-	rrdpa := storage.NewDPAAPI(storage.NewFakeDPA(newRoundRobinStore(sim.Stores[1:]...)), storage.NewDPAParams())
+	rrFileStore := storage.NewFileStore(newRoundRobinStore(sim.Stores[1:]...), storage.NewFileStoreParams())
 	size := chunkCount * chunkSize
 
 	ctx, cancel := context.WithTimeout(context.Background(), 5*time.Second)
 	defer cancel()
 
+	fileHash, wait, err := rrFileStore.Store(ctx, io.LimitReader(crand.Reader, int64(size)), int64(size), false)
 	fileHash, wait, err := rrdpa.Store(ctx, io.LimitReader(crand.Reader, int64(size)), int64(size), false)
-=======
-	rrFileStore := storage.NewFileStore(newRoundRobinStore(sim.Stores[1:]...), storage.NewFileStoreParams())
-	size := chunkCount * chunkSize
-	fileHash, wait, err := rrFileStore.Store(io.LimitReader(crand.Reader, int64(size)), int64(size), false)
->>>>>>> af043f71
 	// wait until all chunks stored
 	if err != nil {
 		t.Fatal(err.Error())
@@ -424,12 +419,7 @@
 		if err != nil {
 			t.Fatal(err)
 		}
-<<<<<<< HEAD
-		dpa := storage.NewDPAAPI(netStore, storage.NewDPAParams())
-=======
-		netStore := storage.NewNetStore(sim.Stores[0].(*storage.LocalStore), retrieveFunc)
 		fileStore := storage.NewFileStore(netStore, storage.NewFileStoreParams())
->>>>>>> af043f71
 
 		go func() {
 			// start the retrieval on the pivot node - this will spawn retrieve requests for missing chunks
@@ -555,13 +545,8 @@
 	// wait channel for all nodes all peer connections to set up
 	waitPeerErrC = make(chan error)
 
-<<<<<<< HEAD
-	// create a dpa for the last node in the chain which we are gonna write to
-	remoteDpa := storage.NewDPAAPI(sim.Stores[nodes-1], storage.NewDPAParams())
-=======
 	// create a FileStore for the last node in the chain which we are gonna write to
 	remoteFileStore := storage.NewFileStore(sim.Stores[nodes-1], storage.NewFileStoreParams())
->>>>>>> af043f71
 
 	// channel to signal simulation initialisation with action call complete
 	// or node disconnections
