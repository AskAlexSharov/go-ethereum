// Copyright 2018 The go-ethereum Authors
// This file is part of the go-ethereum library.
//
// The go-ethereum library is free software: you can redistribute it and/or modify
// it under the terms of the GNU Lesser General Public License as published by
// the Free Software Foundation, either version 3 of the License, or
// (at your option) any later version.
//
// The go-ethereum library is distributed in the hope that it will be useful,
// but WITHOUT ANY WARRANTY; without even the implied warranty of
// MERCHANTABILITY or FITNESS FOR A PARTICULAR PURPOSE. See the
// GNU Lesser General Public License for more details.
//
// You should have received a copy of the GNU Lesser General Public License
// along with the go-ethereum library. If not, see <http://www.gnu.org/licenses/>.

package stream

import (
	"bytes"
	"context"
	crand "crypto/rand"
	"fmt"
	"io"
	"sync"
	"testing"
	"time"

	"github.com/ethereum/go-ethereum/common"
	"github.com/ethereum/go-ethereum/log"
	"github.com/ethereum/go-ethereum/p2p/discover"
	"github.com/ethereum/go-ethereum/p2p/simulations"
	p2ptest "github.com/ethereum/go-ethereum/p2p/testing"
	"github.com/ethereum/go-ethereum/rpc"
	"github.com/ethereum/go-ethereum/swarm/network"
	streamTesting "github.com/ethereum/go-ethereum/swarm/network/stream/testing"
	"github.com/ethereum/go-ethereum/swarm/storage"
)

func TestStreamerRetrieveRequest(t *testing.T) {
	tester, streamer, _, teardown, err := newStreamerTester(t)
	defer teardown()
	if err != nil {
		t.Fatal(err)
	}

	peerID := tester.IDs[0]

	ctx := context.Background()
	streamer.delivery.RequestFromPeers(ctx, storage.Address(hash0[:]), true, &sync.Map{})

	err = tester.TestExchanges(p2ptest.Exchange{
		Label: "RetrieveRequestMsg",
		Expects: []p2ptest.Expect{
			{
				Code: 5,
				Msg: &RetrieveRequestMsg{
					Addr:      hash0[:],
					SkipCheck: true,
				},
				Peer: peerID,
			},
		},
	})

	if err != nil {
		t.Fatalf("Expected no error, got %v", err)
	}
}

func TestStreamerUpstreamRetrieveRequestMsgExchangeWithoutStore(t *testing.T) {
	tester, streamer, _, teardown, err := newStreamerTester(t)
	defer teardown()
	if err != nil {
		t.Fatal(err)
	}

	peerID := tester.IDs[0]

	chunk := storage.NewChunk(storage.Address(hash0[:]), nil)

	peer := streamer.getPeer(peerID)

	peer.handleSubscribeMsg(&SubscribeMsg{
		Stream:   NewStream(swarmChunkServerStreamName, "", false),
		History:  nil,
		Priority: Top,
	})

	err = tester.TestExchanges(p2ptest.Exchange{
		Label: "RetrieveRequestMsg",
		Triggers: []p2ptest.Trigger{
			{
				Code: 5,
				Msg: &RetrieveRequestMsg{
<<<<<<< HEAD
					Key: chunk.Address()[:],
=======
					Addr: chunk.Addr[:],
>>>>>>> 63a334fe
				},
				Peer: peerID,
			},
		},
		Expects: []p2ptest.Expect{
			{
				Code: 1,
				Msg: &OfferedHashesMsg{
					HandoverProof: nil,
					Hashes:        nil,
					From:          0,
					To:            0,
				},
				Peer: peerID,
			},
		},
	})

	expectedError := `exchange #0 "RetrieveRequestMsg": timed out`
	if err == nil || err.Error() != expectedError {
		t.Fatalf("Expected error %v, got %v", expectedError, err)
	}
}

// upstream request server receives a retrieve Request and responds with
// offered hashes or delivery if skipHash is set to true
func TestStreamerUpstreamRetrieveRequestMsgExchange(t *testing.T) {
	tester, streamer, localStore, teardown, err := newStreamerTester(t)
	defer teardown()
	if err != nil {
		t.Fatal(err)
	}

	peerID := tester.IDs[0]
	peer := streamer.getPeer(peerID)

	stream := NewStream(swarmChunkServerStreamName, "", false)

	peer.handleSubscribeMsg(&SubscribeMsg{
		Stream:   stream,
		History:  nil,
		Priority: Top,
	})

	hash := storage.Address(hash0[:])
<<<<<<< HEAD
	chunk := storage.NewChunk(hash, hash)
	wait, err := localStore.Put(chunk)

	ctx, cancel := context.WithTimeout(context.Background(), 5*time.Second)
	defer cancel()
	err = wait(ctx)
	if err != nil {
		t.Fatalf("Expected no err got %v", err)
	}
=======
	chunk := storage.NewChunk(hash, nil)
	chunk.SData = hash
	localStore.Put(chunk)
	chunk.WaitToStore()
>>>>>>> 63a334fe

	err = tester.TestExchanges(p2ptest.Exchange{
		Label: "RetrieveRequestMsg",
		Triggers: []p2ptest.Trigger{
			{
				Code: 5,
				Msg: &RetrieveRequestMsg{
					Addr: hash,
				},
				Peer: peerID,
			},
		},
		Expects: []p2ptest.Expect{
			{
				Code: 1,
				Msg: &OfferedHashesMsg{
					HandoverProof: &HandoverProof{
						Handover: &Handover{},
					},
					Hashes: hash,
					From:   0,
					// TODO: why is this 32???
					To:     32,
					Stream: stream,
				},
				Peer: peerID,
			},
		},
	})

	if err != nil {
		t.Fatal(err)
	}

	hash = storage.Address(hash1[:])
<<<<<<< HEAD
	chunk = storage.NewChunk(hash, hash1[:])
	wait, err = localStore.Put(chunk)
	err = wait(ctx)
	if err != nil {
		t.Fatalf("Expected no err got %v", err)
	}
=======
	chunk = storage.NewChunk(hash, nil)
	chunk.SData = hash1[:]
	localStore.Put(chunk)
	chunk.WaitToStore()
>>>>>>> 63a334fe

	err = tester.TestExchanges(p2ptest.Exchange{
		Label: "RetrieveRequestMsg",
		Triggers: []p2ptest.Trigger{
			{
				Code: 5,
				Msg: &RetrieveRequestMsg{
					Addr:      hash,
					SkipCheck: true,
				},
				Peer: peerID,
			},
		},
		Expects: []p2ptest.Expect{
			{
				Code: 6,
				Msg: &ChunkDeliveryMsg{
					Addr:  hash,
					SData: hash,
				},
				Peer: peerID,
			},
		},
	})

	if err != nil {
		t.Fatal(err)
	}
}

func TestStreamerDownstreamChunkDeliveryMsgExchange(t *testing.T) {
	tester, streamer, localStore, teardown, err := newStreamerTester(t)
	defer teardown()
	if err != nil {
		t.Fatal(err)
	}

	streamer.RegisterClientFunc("foo", func(p *Peer, t string, live bool) (Client, error) {
		return &testClient{
			t: t,
		}, nil
	})

	peerID := tester.IDs[0]

	stream := NewStream("foo", "", true)
	err = streamer.Subscribe(peerID, stream, NewRange(5, 8), Top)
	if err != nil {
		t.Fatalf("Expected no error, got %v", err)
	}

	chunkKey := hash0[:]
	chunkData := hash1[:]
	// chunk, created := localStore.GetOrCreateRequest(chunkKey)
	//
	// if !created {
	// 	t.Fatal("chunk already exists")
	// }
	// select {
	// case <-chunk.ReqC:
	// 	t.Fatal("chunk is already received")
	// default:
	// }

	err = tester.TestExchanges(p2ptest.Exchange{
		Label: "Subscribe message",
		Expects: []p2ptest.Expect{
			{
				Code: 4,
				Msg: &SubscribeMsg{
					Stream:   stream,
					History:  NewRange(5, 8),
					Priority: Top,
				},
				Peer: peerID,
			},
		},
	},
		p2ptest.Exchange{
			Label: "ChunkDeliveryRequest message",
			Triggers: []p2ptest.Trigger{
				{
					Code: 6,
					Msg: &ChunkDeliveryMsg{
						Addr:  chunkKey,
						SData: chunkData,
					},
					Peer: peerID,
				},
			},
		})

	if err != nil {
		t.Fatalf("Expected no error, got %v", err)
	}

	// timeout := time.NewTimer(1 * time.Second)
	//
	// select {
	// case <-timeout.C:
	// 	t.Fatal("timeout receiving chunk")
	// case <-chunk.ReqC:
	// }

	storedChunk, err := localStore.Get(chunkKey)
	if err != nil {
		t.Fatalf("Expected no error, got %v", err)
	}

	if !bytes.Equal(storedChunk.Data(), chunkData) {
		t.Fatal("Retrieved chunk has different data than original")
	}

}

func TestDeliveryFromNodes(t *testing.T) {
	testDeliveryFromNodes(t, 2, 1, dataChunkCount, true)
	testDeliveryFromNodes(t, 2, 1, dataChunkCount, false)
	testDeliveryFromNodes(t, 4, 1, dataChunkCount, true)
	testDeliveryFromNodes(t, 4, 1, dataChunkCount, false)
	testDeliveryFromNodes(t, 8, 1, dataChunkCount, true)
	testDeliveryFromNodes(t, 8, 1, dataChunkCount, false)
	testDeliveryFromNodes(t, 16, 1, dataChunkCount, true)
	testDeliveryFromNodes(t, 16, 1, dataChunkCount, false)
}

func testDeliveryFromNodes(t *testing.T, nodes, conns, chunkCount int, skipCheck bool) {
	defaultSkipCheck = skipCheck
	toAddr = network.NewAddrFromNodeID
	createStoreFunc = createTestLocalStorageFromSim
	conf := &streamTesting.RunConfig{
		Adapter:         *adapter,
		NodeCount:       nodes,
		ConnLevel:       conns,
		ToAddr:          toAddr,
		Services:        services,
		EnableMsgEvents: false,
	}

	sim, teardown, err := streamTesting.NewSimulation(conf)
	var rpcSubscriptionsWg sync.WaitGroup
	defer func() {
		rpcSubscriptionsWg.Wait()
		teardown()
	}()
	if err != nil {
		t.Fatal(err.Error())
	}
	stores = make(map[discover.NodeID]storage.ChunkStore)
	for i, id := range sim.IDs {
		stores[id] = sim.Stores[i]
	}
	registries = make(map[discover.NodeID]*TestRegistry)
	deliveries = make(map[discover.NodeID]*Delivery)
	peerCount = func(id discover.NodeID) int {
		if sim.IDs[0] == id || sim.IDs[nodes-1] == id {
			return 1
		}
		return 2
	}

	// here we distribute chunks of a random file into Stores of nodes 1 to nodes
	rrdpa := storage.NewDPAAPI(storage.NewFakeDPA(newRoundRobinStore(sim.Stores[1:]...)), storage.NewDPAParams())
	size := chunkCount * chunkSize

	ctx, cancel := context.WithTimeout(context.Background(), 5*time.Second)
	defer cancel()

	fileHash, wait, err := rrdpa.Store(ctx, io.LimitReader(crand.Reader, int64(size)), int64(size), false)
	// wait until all chunks stored
	if err != nil {
		t.Fatal(err.Error())
	}

	err = wait(ctx)
	if err != nil {
		t.Fatal(err.Error())
	}
	errc := make(chan error, 1)
	waitPeerErrC = make(chan error)
	quitC := make(chan struct{})
	defer close(quitC)

	action := func(ctx context.Context) error {
		// each node Subscribes to each other's swarmChunkServerStreamName
		// need to wait till an aynchronous process registers the peers in streamer.peers
		// that is used by Subscribe
		// using a global err channel to share betweem action and node service
		i := 0
		for err := range waitPeerErrC {
			if err != nil {
				return fmt.Errorf("error waiting for peers: %s", err)
			}
			i++
			if i == nodes {
				break
			}
		}

		// each node subscribes to the upstream swarm chunk server stream
		// which responds to chunk retrieve requests all but the last node in the chain does not
		for j := 0; j < nodes-1; j++ {
			id := sim.IDs[j]
			err := sim.CallClient(id, func(client *rpc.Client) error {
				doneC, err := streamTesting.WatchDisconnections(id, client, errc, quitC)
				if err != nil {
					return err
				}
				rpcSubscriptionsWg.Add(1)
				go func() {
					<-doneC
					rpcSubscriptionsWg.Done()
				}()
				ctx, cancel := context.WithTimeout(ctx, 1*time.Second)
				defer cancel()
				sid := sim.IDs[j+1]
				return client.CallContext(ctx, nil, "stream_subscribeStream", sid, NewStream(swarmChunkServerStreamName, "", false), NewRange(0, 0), Top)
			})
			if err != nil {
				return err
			}
		}
		// create a retriever dpa for the pivot node
		delivery := deliveries[sim.IDs[0]]
<<<<<<< HEAD

		request := func(ctx context.Context, offer storage.Address, peersToSkip sync.Map) (context.Context, error) {
			return delivery.RequestFromPeers(offer, skipCheck, peersToSkip)
=======
		retrieveFunc := func(chunk *storage.Chunk) error {
			return delivery.RequestFromPeers(chunk.Addr[:], skipCheck)
>>>>>>> 63a334fe
		}
		netStore := storage.NewNetStore(sim.Stores[0].(*storage.LocalStore), Fetch)

		dpa := storage.NewDPA(netStore, storage.NewDPAParams())

		go func() {
			// start the retrieval on the pivot node - this will spawn retrieve requests for missing chunks
			// we must wait for the peer connections to have started before requesting
			n, err := readAll(dpa, fileHash)
			log.Info(fmt.Sprintf("retrieved %v", fileHash), "read", n, "err", err)
			if err != nil {
				errc <- fmt.Errorf("requesting chunks action error: %v", err)
			}
		}()
		return nil
	}
	check := func(ctx context.Context, id discover.NodeID) (bool, error) {
		select {
		case err := <-errc:
			return false, err
		case <-ctx.Done():
			return false, ctx.Err()
		default:
		}
		var total int64
		err := sim.CallClient(id, func(client *rpc.Client) error {
			ctx, cancel := context.WithTimeout(ctx, 5*time.Second)
			defer cancel()
			return client.CallContext(ctx, &total, "stream_readAll", common.BytesToHash(fileHash))
		})
		log.Info(fmt.Sprintf("check if %08x is available locally: number of bytes read %v/%v (error: %v)", fileHash, total, size, err))
		if err != nil || total != int64(size) {
			return false, nil
		}
		return true, nil
	}

	conf.Step = &simulations.Step{
		Action:  action,
		Trigger: streamTesting.Trigger(10*time.Millisecond, quitC, sim.IDs[0]),
		// we are only testing the pivot node (net.Nodes[0])
		Expect: &simulations.Expectation{
			Nodes: sim.IDs[0:1],
			Check: check,
		},
	}
	startedAt := time.Now()
	timeout := 300 * time.Second
	ctx, cancel := context.WithTimeout(context.Background(), timeout)
	defer cancel()
	result, err := sim.Run(ctx, conf)
	finishedAt := time.Now()
	if err != nil {
		t.Fatalf("Setting up simulation failed: %v", err)
	}
	if result.Error != nil {
		t.Fatalf("Simulation failed: %s", result.Error)
	}
	streamTesting.CheckResult(t, result, startedAt, finishedAt)
}

func BenchmarkDeliveryFromNodesWithoutCheck(b *testing.B) {
	for chunks := 32; chunks <= 128; chunks *= 2 {
		for i := 2; i < 32; i *= 2 {
			b.Run(
				fmt.Sprintf("nodes=%v,chunks=%v", i, chunks),
				func(b *testing.B) {
					benchmarkDeliveryFromNodes(b, i, 1, chunks, true)
				},
			)
		}
	}
}

func BenchmarkDeliveryFromNodesWithCheck(b *testing.B) {
	for chunks := 32; chunks <= 128; chunks *= 2 {
		for i := 2; i < 32; i *= 2 {
			b.Run(
				fmt.Sprintf("nodes=%v,chunks=%v", i, chunks),
				func(b *testing.B) {
					benchmarkDeliveryFromNodes(b, i, 1, chunks, false)
				},
			)
		}
	}
}

func benchmarkDeliveryFromNodes(b *testing.B, nodes, conns, chunkCount int, skipCheck bool) {
	defaultSkipCheck = skipCheck
	toAddr = network.NewAddrFromNodeID
	createStoreFunc = createTestLocalStorageFromSim
	registries = make(map[discover.NodeID]*TestRegistry)

	timeout := 300 * time.Second
	ctx, cancel := context.WithTimeout(context.Background(), timeout)
	defer cancel()

	conf := &streamTesting.RunConfig{
		Adapter:         *adapter,
		NodeCount:       nodes,
		ConnLevel:       conns,
		ToAddr:          toAddr,
		Services:        services,
		EnableMsgEvents: false,
	}
	sim, teardown, err := streamTesting.NewSimulation(conf)
	var rpcSubscriptionsWg sync.WaitGroup
	defer func() {
		rpcSubscriptionsWg.Wait()
		teardown()
	}()
	if err != nil {
		b.Fatal(err.Error())
	}

	stores = make(map[discover.NodeID]storage.ChunkStore)
	deliveries = make(map[discover.NodeID]*Delivery)
	for i, id := range sim.IDs {
		stores[id] = sim.Stores[i]
	}
	peerCount = func(id discover.NodeID) int {
		if sim.IDs[0] == id || sim.IDs[nodes-1] == id {
			return 1
		}
		return 2
	}
	// wait channel for all nodes all peer connections to set up
	waitPeerErrC = make(chan error)

	// create a dpa for the last node in the chain which we are gonna write to
	remoteDpa := storage.NewDPA(sim.Stores[nodes-1], storage.NewDPAParams())

	// channel to signal simulation initialisation with action call complete
	// or node disconnections
	disconnectC := make(chan error)
	quitC := make(chan struct{})

	initC := make(chan error)

	action := func(ctx context.Context) error {
		// each node Subscribes to each other's swarmChunkServerStreamName
		// need to wait till an aynchronous process registers the peers in streamer.peers
		// that is used by Subscribe
		// waitPeerErrC using a global err channel to share betweem action and node service
		i := 0
		for err := range waitPeerErrC {
			if err != nil {
				return fmt.Errorf("error waiting for peers: %s", err)
			}
			i++
			if i == nodes {
				break
			}
		}
		var err error
		// each node except the last one subscribes to the upstream swarm chunk server stream
		// which responds to chunk retrieve requests
		for j := 0; j < nodes-1; j++ {
			id := sim.IDs[j]
			err = sim.CallClient(id, func(client *rpc.Client) error {
				doneC, err := streamTesting.WatchDisconnections(id, client, disconnectC, quitC)
				if err != nil {
					return err
				}
				rpcSubscriptionsWg.Add(1)
				go func() {
					<-doneC
					rpcSubscriptionsWg.Done()
				}()
				ctx, cancel := context.WithTimeout(ctx, 1*time.Second)
				defer cancel()
				sid := sim.IDs[j+1] // the upstream peer's id
				return client.CallContext(ctx, nil, "stream_subscribeStream", sid, NewStream(swarmChunkServerStreamName, "", false), NewRange(0, 0), Top)
			})
			if err != nil {
				break
			}
		}
		initC <- err
		return nil
	}

	// the check function is only triggered when the benchmark finishes
	trigger := make(chan discover.NodeID)
	check := func(ctx context.Context, id discover.NodeID) (_ bool, err error) {
		return true, nil
	}

	conf.Step = &simulations.Step{
		Action:  action,
		Trigger: trigger,
		// we are only testing the pivot node (net.Nodes[0])
		Expect: &simulations.Expectation{
			Nodes: sim.IDs[0:1],
			Check: check,
		},
	}

	// run the simulation in the background
	errc := make(chan error)
	go func() {
		_, err := sim.Run(ctx, conf)
		close(quitC)
		errc <- err
	}()

	// wait for simulation action to complete stream subscriptions
	err = <-initC
	if err != nil {
		b.Fatalf("simulation failed to initialise. expected no error. got %v", err)
	}

	// create a retriever dpa for the pivot node
	// by now deliveries are set for each node by the streamer service
	delivery := deliveries[sim.IDs[0]]
	retrieveFunc := func(chunk *storage.Chunk) error {
		return delivery.RequestFromPeers(chunk.Addr[:], skipCheck)
	}
	netStore := storage.NewNetStore(sim.Stores[0].(*storage.LocalStore), retrieveFunc)

	// benchmark loop
	b.ResetTimer()
	b.StopTimer()
Loop:
	for i := 0; i < b.N; i++ {
		// uploading chunkCount random chunks to the last node
		hashes := make([]storage.Address, chunkCount)
		for i := 0; i < chunkCount; i++ {
			// create actual size real chunks
			hash, wait, err := remoteDpa.Store(io.LimitReader(crand.Reader, int64(chunkSize)), int64(chunkSize), false)
			// wait until all chunks stored
			wait()
			if err != nil {
				b.Fatalf("expected no error. got %v", err)
			}
			// collect the hashes
			hashes[i] = hash
		}
		// now benchmark the actual retrieval
		// netstore.Get is called for each hash in a go routine and errors are collected
		b.StartTimer()
		errs := make(chan error)
		for _, hash := range hashes {
			go func(h storage.Address) {
				_, err := netStore.Get(h)
				log.Warn("test check netstore get", "hash", h, "err", err)
				errs <- err
			}(hash)
		}
		// count and report retrieval errors
		// if there are misses then chunk timeout is too low for the distance and volume (?)
		var total, misses int
		for err := range errs {
			if err != nil {
				log.Warn(err.Error())
				misses++
			}
			total++
			if total == chunkCount {
				break
			}
		}
		b.StopTimer()

		select {
		case err = <-disconnectC:
			if err != nil {
				break Loop
			}
		default:
		}

		if misses > 0 {
			err = fmt.Errorf("%v chunk not found out of %v", misses, total)
			break Loop
		}
	}

	select {
	case <-quitC:
	case trigger <- sim.IDs[0]:
	}
	if err == nil {
		err = <-errc
	} else {
		if e := <-errc; e != nil {
			b.Errorf("sim.Run function error: %v", e)
		}
	}

	// benchmark over, trigger the check function to conclude the simulation
	if err != nil {
		b.Fatalf("expected no error. got %v", err)
	}
}

func createTestLocalStorageFromSim(id discover.NodeID, addr *network.BzzAddr) (storage.ChunkStore, error) {
	return stores[id], nil
}<|MERGE_RESOLUTION|>--- conflicted
+++ resolved
@@ -93,11 +93,7 @@
 			{
 				Code: 5,
 				Msg: &RetrieveRequestMsg{
-<<<<<<< HEAD
 					Key: chunk.Address()[:],
-=======
-					Addr: chunk.Addr[:],
->>>>>>> 63a334fe
 				},
 				Peer: peerID,
 			},
@@ -143,7 +139,6 @@
 	})
 
 	hash := storage.Address(hash0[:])
-<<<<<<< HEAD
 	chunk := storage.NewChunk(hash, hash)
 	wait, err := localStore.Put(chunk)
 
@@ -153,12 +148,6 @@
 	if err != nil {
 		t.Fatalf("Expected no err got %v", err)
 	}
-=======
-	chunk := storage.NewChunk(hash, nil)
-	chunk.SData = hash
-	localStore.Put(chunk)
-	chunk.WaitToStore()
->>>>>>> 63a334fe
 
 	err = tester.TestExchanges(p2ptest.Exchange{
 		Label: "RetrieveRequestMsg",
@@ -194,19 +183,12 @@
 	}
 
 	hash = storage.Address(hash1[:])
-<<<<<<< HEAD
 	chunk = storage.NewChunk(hash, hash1[:])
 	wait, err = localStore.Put(chunk)
 	err = wait(ctx)
 	if err != nil {
 		t.Fatalf("Expected no err got %v", err)
 	}
-=======
-	chunk = storage.NewChunk(hash, nil)
-	chunk.SData = hash1[:]
-	localStore.Put(chunk)
-	chunk.WaitToStore()
->>>>>>> 63a334fe
 
 	err = tester.TestExchanges(p2ptest.Exchange{
 		Label: "RetrieveRequestMsg",
@@ -431,14 +413,9 @@
 		}
 		// create a retriever dpa for the pivot node
 		delivery := deliveries[sim.IDs[0]]
-<<<<<<< HEAD
 
 		request := func(ctx context.Context, offer storage.Address, peersToSkip sync.Map) (context.Context, error) {
 			return delivery.RequestFromPeers(offer, skipCheck, peersToSkip)
-=======
-		retrieveFunc := func(chunk *storage.Chunk) error {
-			return delivery.RequestFromPeers(chunk.Addr[:], skipCheck)
->>>>>>> 63a334fe
 		}
 		netStore := storage.NewNetStore(sim.Stores[0].(*storage.LocalStore), Fetch)
 
