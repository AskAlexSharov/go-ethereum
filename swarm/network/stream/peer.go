--- conflicted
+++ resolved
@@ -85,13 +85,8 @@
 // Deliver sends a storeRequestMsg protocol message to the peer
 func (p *Peer) Deliver(chunk storage.Chunk, priority uint8) error {
 	msg := &ChunkDeliveryMsg{
-<<<<<<< HEAD
 		Key:   chunk.Address(),
 		SData: chunk.Data(),
-=======
-		Addr:  chunk.Addr,
-		SData: chunk.SData,
->>>>>>> 63a334fe
 	}
 	return p.SendPriority(msg, priority)
 }
