--- conflicted
+++ resolved
@@ -752,11 +752,7 @@
 	//array holding generated files
 	rfiles := make([]string, nodeCnt)
 	//array holding the root hashes of the files
-<<<<<<< HEAD
-	rootkeys := make([]storage.Address, nodeCnt)
-=======
 	rootAddrs := make([]storage.Address, nodeCnt)
->>>>>>> 63a334fe
 
 	var err error
 	//for every node, generate a file and upload
