--- conflicted
+++ resolved
@@ -44,30 +44,12 @@
 	}
 }
 
-<<<<<<< HEAD
-func (m *MemStore) Get(key Address) (Chunk, error) {
-=======
-func (m *MemStore) Get(addr Address) (*Chunk, error) {
->>>>>>> 63a334fe
+func (m *MemStore) Get(addr Address) (Chunk, error) {
 	if m.disabled {
 		return nil, ErrChunkNotFound
 	}
 
-<<<<<<< HEAD
-	c, ok := m.cache.Get(string(key))
-=======
-	m.mu.RLock()
-	defer m.mu.RUnlock()
-
-	r, ok := m.requests.Get(string(addr))
-	// it is a request
-	if ok {
-		return r.(*Chunk), nil
-	}
-
-	// it is not a request
 	c, ok := m.cache.Get(string(addr))
->>>>>>> 63a334fe
 	if !ok {
 		return nil, ErrChunkNotFound
 	}
@@ -79,32 +61,7 @@
 		return
 	}
 
-<<<<<<< HEAD
 	m.cache.Add(string(c.Address()), c)
-=======
-	m.mu.Lock()
-	defer m.mu.Unlock()
-
-	// it is a request
-	if c.ReqC != nil {
-		select {
-		case <-c.ReqC:
-			if c.GetErrored() != nil {
-				m.requests.Remove(string(c.Addr))
-				return
-			}
-			m.cache.Add(string(c.Addr), c)
-			m.requests.Remove(string(c.Addr))
-		default:
-			m.requests.Add(string(c.Addr), c)
-		}
-		return
-	}
-
-	// it is not a request
-	m.cache.Add(string(c.Addr), c)
-	m.requests.Remove(string(c.Addr))
->>>>>>> 63a334fe
 }
 
 func (m *MemStore) setCapacity(n int) {
