// Copyright 2016 The go-ethereum Authors
// This file is part of the go-ethereum library.
//
// The go-ethereum library is free software: you can redistribute it and/or modify
// it under the terms of the GNU Lesser General Public License as published by
// the Free Software Foundation, either version 3 of the License, or
// (at your option) any later version.
//
// The go-ethereum library is distributed in the hope that it will be useful,
// but WITHOUT ANY WARRANTY; without even the implied warranty of
// MERCHANTABILITY or FITNESS FOR A PARTICULAR PURPOSE. See the
// GNU Lesser General Public License for more details.
//
// You should have received a copy of the GNU Lesser General Public License
// along with the go-ethereum library. If not, see <http://www.gnu.org/licenses/>.

package storage

import (
	"context"
	"io"
	"time"
)

/*
DPA provides the client API entrypoints Store and Retrieve to store and retrieve
It can store anything that has a byte slice representation, so files or serialised objects etc.

Storage: DPA calls the Chunker to segment the input datastream of any size to a merkle hashed tree of chunks. The key of the root block is returned to the client.

Retrieval: given the key of the root block, the DPA retrieves the block chunks and reconstructs the original data and passes it back as a lazy reader. A lazy reader is a reader with on-demand delayed processing, i.e. the chunks needed to reconstruct a large file are only fetched and processed if that particular part of the document is actually read.

As the chunker produces chunks, DPA dispatches them to its own chunk store
implementation for storage or retrieval.
*/

const (
	defaultLDBCapacity                = 5000000 // capacity for LevelDB, by default 5*10^6*4096 bytes == 20GB
	defaultCacheCapacity              = 5000    // capacity for in-memory chunks' cache
	defaultChunkRequestsCacheCapacity = 5000    // capacity for container holding outgoing requests for chunks. should be set to LevelDB capacity
)

var (
	// timeout interval before retrieval is timed out
	searchTimeout = 30 * time.Second
	retryInterval = 30 * time.Second
)

type DPAAPI struct {
	DPA
	hashFunc SwarmHasher
}

type DPAParams struct {
	Hash     string
	Local    bool
	DataDir  string
	BaseAddr []byte
}

func NewDPAParams() *DPAParams {
	return &DPAParams{
		Hash:  DefaultHash,
		Local: false,
	}
}

// for testing locally
func NewLocalDPA(dataDir string, baseAddr []byte) (DPA, error) {
	params := NewDefaultLocalStoreParams()
	params.Init(dataDir)
	localStore, err := NewLocalStore(params, nil)
	if err != nil {
		return nil, err
	}
	localStore.Validators = append(localStore.Validators, NewContentAddressValidator(MakeHashFunc(DefaultHash)))
	return NewFakeDPA(localStore), nil
}

func NewLocalDPAAPI(dataDir string, baseAddr []byte) (*DPAAPI, error) {
	dpa, err := NewLocalDPA(dataDir, baseAddr)
	if err != nil {
		return nil, err
	}
	return NewDPAAPI(dpa, NewDPAParams()), nil
}

func NewDPAAPI(dpa DPA, params *DPAParams) *DPAAPI {
	return &DPAAPI{
		DPA:      dpa,
		hashFunc: MakeHashFunc(params.Hash),
	}
}

// Public API. Main entry point for document retrieval directly. Used by the
// FS-aware API and httpaccess
// Chunk retrieval blocks on netStore requests with a timeout so reader will
// report error if retrieval of chunks within requested range time out.
// It returns a reader with the chunk data and whether the content was encrypted
<<<<<<< HEAD
func (self *DPAAPI) Retrieve(key Address) (reader *LazyChunkReader, isEncrypted bool) {
	isEncrypted = len(key) > self.hashFunc().Size()
	getter := NewHasherStore(self.DPA, self.hashFunc, isEncrypted)
	reader = TreeJoin(key, getter, 0)
=======
func (self *DPA) Retrieve(addr Address) (reader *LazyChunkReader, isEncrypted bool) {
	isEncrypted = len(addr) > self.hashFunc().Size()
	getter := NewHasherStore(self.ChunkStore, self.hashFunc, isEncrypted)
	reader = TreeJoin(addr, getter, 0)
>>>>>>> 63a334fe
	return
}

// Public API. Main entry point for document storage directly. Used by the
// FS-aware API and httpaccess
<<<<<<< HEAD
func (self *DPAAPI) Store(ctx context.Context, data io.Reader, size int64, toEncrypt bool) (key Address, wait func(context.Context) error, err error) {
	putter := NewHasherStore(self.DPA, self.hashFunc, toEncrypt)
	return PyramidSplit(ctx, data, putter, putter)
=======
func (self *DPA) Store(data io.Reader, size int64, toEncrypt bool) (addr Address, wait func(), err error) {
	putter := NewHasherStore(self.ChunkStore, self.hashFunc, toEncrypt)
	return PyramidSplit(data, putter, putter)
>>>>>>> 63a334fe
}

func (self *DPAAPI) HashSize() int {
	return self.hashFunc().Size()
}

type FakeDPA struct {
	store ChunkStore
}

func NewFakeDPA(store ChunkStore) *FakeDPA {
	return &FakeDPA{
		store: store,
	}
}

func (f *FakeDPA) Get(ctx context.Context, ref Address) (ch Chunk, err error) {
	return f.store.Get(ref)
}

func (f *FakeDPA) Put(ch Chunk) (waitToStore func(ctx context.Context) error, err error) {
	return f.store.Put(ch)
}

func (f *FakeDPA) Has(ref Address) (waitToStore func(context.Context) error, err error) {
	_, err = f.store.Get(ref)
	return func(context.Context) error { return nil }, err
}

func (f *FakeDPA) Close() {

}<|MERGE_RESOLUTION|>--- conflicted
+++ resolved
@@ -97,31 +97,18 @@
 // Chunk retrieval blocks on netStore requests with a timeout so reader will
 // report error if retrieval of chunks within requested range time out.
 // It returns a reader with the chunk data and whether the content was encrypted
-<<<<<<< HEAD
-func (self *DPAAPI) Retrieve(key Address) (reader *LazyChunkReader, isEncrypted bool) {
-	isEncrypted = len(key) > self.hashFunc().Size()
+func (self *DPAAPI) Retrieve(addr Address) (reader *LazyChunkReader, isEncrypted bool) {
+	isEncrypted = len(addr) > self.hashFunc().Size()
 	getter := NewHasherStore(self.DPA, self.hashFunc, isEncrypted)
-	reader = TreeJoin(key, getter, 0)
-=======
-func (self *DPA) Retrieve(addr Address) (reader *LazyChunkReader, isEncrypted bool) {
-	isEncrypted = len(addr) > self.hashFunc().Size()
-	getter := NewHasherStore(self.ChunkStore, self.hashFunc, isEncrypted)
 	reader = TreeJoin(addr, getter, 0)
->>>>>>> 63a334fe
 	return
 }
 
 // Public API. Main entry point for document storage directly. Used by the
 // FS-aware API and httpaccess
-<<<<<<< HEAD
-func (self *DPAAPI) Store(ctx context.Context, data io.Reader, size int64, toEncrypt bool) (key Address, wait func(context.Context) error, err error) {
+func (self *DPAAPI) Store(ctx context.Context, data io.Reader, size int64, toEncrypt bool) (addr Address, wait func(context.Context) error, err error) {
 	putter := NewHasherStore(self.DPA, self.hashFunc, toEncrypt)
 	return PyramidSplit(ctx, data, putter, putter)
-=======
-func (self *DPA) Store(data io.Reader, size int64, toEncrypt bool) (addr Address, wait func(), err error) {
-	putter := NewHasherStore(self.ChunkStore, self.hashFunc, toEncrypt)
-	return PyramidSplit(data, putter, putter)
->>>>>>> 63a334fe
 }
 
 func (self *DPAAPI) HashSize() int {
