// Copyright 2016 The go-ethereum Authors
// This file is part of the go-ethereum library.
//
// The go-ethereum library is free software: you can redistribute it and/or modify
// it under the terms of the GNU Lesser General Public License as published by
// the Free Software Foundation, either version 3 of the License, or
// (at your option) any later version.
//
// The go-ethereum library is distributed in the hope that it will be useful,
// but WITHOUT ANY WARRANTY; without even the implied warranty of
// MERCHANTABILITY or FITNESS FOR A PARTICULAR PURPOSE. See the
// GNU Lesser General Public License for more details.
//
// You should have received a copy of the GNU Lesser General Public License
// along with the go-ethereum library. If not, see <http://www.gnu.org/licenses/>.

package storage

import (
	"bytes"
	"context"
	"io"
	"io/ioutil"
	"os"
	"testing"
)

const testDataSize = 0x1000000

func TestFileStorerandom(t *testing.T) {
	testFileStoreRandom(false, t)
	testFileStoreRandom(true, t)
}

func testFileStoreRandom(toEncrypt bool, t *testing.T) {
	tdb, cleanup, err := newTestDbStore(false, false)
	defer cleanup()
	if err != nil {
		t.Fatalf("init dbStore failed: %v", err)
	}
	db := tdb.LDBStore
	db.setCapacity(50000)
	memStore := NewMemStore(NewDefaultStoreParams(), db)
	localStore := &LocalStore{
		memStore: memStore,
		DbStore:  db,
	}

	fileStore := NewFileStore(localStore, NewFileStoreParams())
	defer os.RemoveAll("/tmp/bzz")

<<<<<<< HEAD
	reader, slice := GenerateRandomData(testDataSize)
	key, wait, err := fileStore.Store(context.TODO(), reader, testDataSize, toEncrypt)
=======
	reader, slice := generateRandomData(testDataSize)
	ctx := context.TODO()
	key, wait, err := fileStore.Store(ctx, reader, testDataSize, toEncrypt)
>>>>>>> 18ba59df
	if err != nil {
		t.Fatalf("Store error: %v", err)
	}
<<<<<<< HEAD
	err = wait(context.TODO())
	if err != nil {
		t.Fatalf("Store error: %v", err)
	}

=======
	err = wait(ctx)
	if err != nil {
		t.Fatalf("Store waitt error: %v", err.Error())
	}
>>>>>>> 18ba59df
	resultReader, isEncrypted := fileStore.Retrieve(context.TODO(), key)
	if isEncrypted != toEncrypt {
		t.Fatalf("isEncrypted expected %v got %v", toEncrypt, isEncrypted)
	}
	resultSlice := make([]byte, len(slice))
	n, err := resultReader.ReadAt(resultSlice, 0)
	if err != io.EOF {
		t.Fatalf("Retrieve error: %v", err)
	}
	if n != len(slice) {
		t.Fatalf("Slice size error got %d, expected %d.", n, len(slice))
	}
	if !bytes.Equal(slice, resultSlice) {
		t.Fatalf("Comparison error.")
	}
	ioutil.WriteFile("/tmp/slice.bzz.16M", slice, 0666)
	ioutil.WriteFile("/tmp/result.bzz.16M", resultSlice, 0666)
	localStore.memStore = NewMemStore(NewDefaultStoreParams(), db)
	resultReader, isEncrypted = fileStore.Retrieve(context.TODO(), key)
	if isEncrypted != toEncrypt {
		t.Fatalf("isEncrypted expected %v got %v", toEncrypt, isEncrypted)
	}
	for i := range resultSlice {
		resultSlice[i] = 0
	}
	n, err = resultReader.ReadAt(resultSlice, 0)
	if err != io.EOF {
		t.Fatalf("Retrieve error after removing memStore: %v", err)
	}
	if n != len(slice) {
		t.Fatalf("Slice size error after removing memStore got %d, expected %d.", n, len(slice))
	}
	if !bytes.Equal(slice, resultSlice) {
		t.Fatalf("Comparison error after removing memStore.")
	}
}

func TestFileStoreCapacity(t *testing.T) {
	testFileStoreCapacity(false, t)
	testFileStoreCapacity(true, t)
}

func testFileStoreCapacity(toEncrypt bool, t *testing.T) {
	tdb, cleanup, err := newTestDbStore(false, false)
	defer cleanup()
	if err != nil {
		t.Fatalf("init dbStore failed: %v", err)
	}
	db := tdb.LDBStore
	memStore := NewMemStore(NewDefaultStoreParams(), db)
	localStore := &LocalStore{
		memStore: memStore,
		DbStore:  db,
	}
	fileStore := NewFileStore(localStore, NewFileStoreParams())
<<<<<<< HEAD
	reader, slice := GenerateRandomData(testDataSize)
	key, wait, err := fileStore.Store(context.TODO(), reader, testDataSize, toEncrypt)
=======
	reader, slice := generateRandomData(testDataSize)
	ctx := context.TODO()
	key, wait, err := fileStore.Store(ctx, reader, testDataSize, toEncrypt)
	if err != nil {
		t.Errorf("Store error: %v", err)
	}
	err = wait(ctx)
>>>>>>> 18ba59df
	if err != nil {
		t.Fatalf("Store error: %v", err)
	}
	err = wait(context.TODO())
	if err != nil {
		t.Fatalf("Store error: %v", err)
	}
	resultReader, isEncrypted := fileStore.Retrieve(context.TODO(), key)
	if isEncrypted != toEncrypt {
		t.Fatalf("isEncrypted expected %v got %v", toEncrypt, isEncrypted)
	}
	resultSlice := make([]byte, len(slice))
	n, err := resultReader.ReadAt(resultSlice, 0)
	if err != io.EOF {
		t.Fatalf("Retrieve error: %v", err)
	}
	if n != len(slice) {
		t.Fatalf("Slice size error got %d, expected %d.", n, len(slice))
	}
	if !bytes.Equal(slice, resultSlice) {
		t.Fatalf("Comparison error.")
	}
	// Clear memStore
	memStore.setCapacity(0)
	// check whether it is, indeed, empty
	fileStore.ChunkStore = memStore
	resultReader, isEncrypted = fileStore.Retrieve(context.TODO(), key)
	if isEncrypted != toEncrypt {
		t.Fatalf("isEncrypted expected %v got %v", toEncrypt, isEncrypted)
	}
	if _, err = resultReader.ReadAt(resultSlice, 0); err == nil {
		t.Fatalf("Was able to read %d bytes from an empty memStore.", len(slice))
	}
	// check how it works with localStore
	fileStore.ChunkStore = localStore
	//	localStore.dbStore.setCapacity(0)
	resultReader, isEncrypted = fileStore.Retrieve(context.TODO(), key)
	if isEncrypted != toEncrypt {
		t.Fatalf("isEncrypted expected %v got %v", toEncrypt, isEncrypted)
	}
	for i := range resultSlice {
		resultSlice[i] = 0
	}
	n, err = resultReader.ReadAt(resultSlice, 0)
	if err != io.EOF {
		t.Fatalf("Retrieve error after clearing memStore: %v", err)
	}
	if n != len(slice) {
		t.Fatalf("Slice size error after clearing memStore got %d, expected %d.", n, len(slice))
	}
	if !bytes.Equal(slice, resultSlice) {
		t.Fatalf("Comparison error after clearing memStore.")
	}
}<|MERGE_RESOLUTION|>--- conflicted
+++ resolved
@@ -49,29 +49,16 @@
 	fileStore := NewFileStore(localStore, NewFileStoreParams())
 	defer os.RemoveAll("/tmp/bzz")
 
-<<<<<<< HEAD
 	reader, slice := GenerateRandomData(testDataSize)
-	key, wait, err := fileStore.Store(context.TODO(), reader, testDataSize, toEncrypt)
-=======
-	reader, slice := generateRandomData(testDataSize)
 	ctx := context.TODO()
 	key, wait, err := fileStore.Store(ctx, reader, testDataSize, toEncrypt)
->>>>>>> 18ba59df
 	if err != nil {
 		t.Fatalf("Store error: %v", err)
 	}
-<<<<<<< HEAD
-	err = wait(context.TODO())
-	if err != nil {
-		t.Fatalf("Store error: %v", err)
-	}
-
-=======
 	err = wait(ctx)
 	if err != nil {
 		t.Fatalf("Store waitt error: %v", err.Error())
 	}
->>>>>>> 18ba59df
 	resultReader, isEncrypted := fileStore.Retrieve(context.TODO(), key)
 	if isEncrypted != toEncrypt {
 		t.Fatalf("isEncrypted expected %v got %v", toEncrypt, isEncrypted)
@@ -127,22 +114,13 @@
 		DbStore:  db,
 	}
 	fileStore := NewFileStore(localStore, NewFileStoreParams())
-<<<<<<< HEAD
 	reader, slice := GenerateRandomData(testDataSize)
-	key, wait, err := fileStore.Store(context.TODO(), reader, testDataSize, toEncrypt)
-=======
-	reader, slice := generateRandomData(testDataSize)
 	ctx := context.TODO()
 	key, wait, err := fileStore.Store(ctx, reader, testDataSize, toEncrypt)
 	if err != nil {
 		t.Errorf("Store error: %v", err)
 	}
 	err = wait(ctx)
->>>>>>> 18ba59df
-	if err != nil {
-		t.Fatalf("Store error: %v", err)
-	}
-	err = wait(context.TODO())
 	if err != nil {
 		t.Fatalf("Store error: %v", err)
 	}
