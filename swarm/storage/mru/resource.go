--- conflicted
+++ resolved
@@ -1081,15 +1081,10 @@
 	}
 	localStore.Validators = append(localStore.Validators, storage.NewContentAddressValidator(storage.MakeHashFunc(resourceHash)))
 	localStore.Validators = append(localStore.Validators, rh)
-<<<<<<< HEAD
-	dpaStore, err := storage.NewNetStore(localStore, nil)
+	netStore := storage.NewNetStore(localStore, nil)
 	if err != nil {
 		return nil, err
 	}
-	rh.SetStore(dpaStore)
-=======
-	netStore := storage.NewNetStore(localStore, nil)
 	rh.SetStore(netStore)
->>>>>>> af043f71
 	return rh, nil
 }