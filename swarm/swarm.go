--- conflicted
+++ resolved
@@ -63,23 +63,11 @@
 
 // the swarm stack
 type Swarm struct {
-<<<<<<< HEAD
-	config *api.Config  // swarm configuration
-	api    *api.Api     // high level api layer (fs/manifest)
-	dns    api.Resolver // DNS registrar
-	//dbAccess    *network.DbAccess      // access to local chunk db iterator and storage counter
-	//storage storage.ChunkStore // internal access to storage, common interface to cloud storage backends
-	dpa *storage.DPAAPI // distributed preimage archive, the local API to the storage with document level storage/retrieval support
-	//depo        network.StorageHandler // remote request handler, interface between bzz protocol and the storage
-	streamer *stream.Registry
-	//cloud       storage.CloudStore // procurement, cloud storage backend (can multi-cloud)
-=======
-	config      *api.Config  // swarm configuration
-	api         *api.Api     // high level api layer (fs/manifest)
-	dns         api.Resolver // DNS registrar
-	dpa         *storage.DPA // distributed preimage archive, the local API to the storage with document level storage/retrieval support
+	config      *api.Config     // swarm configuration
+	api         *api.Api        // high level api layer (fs/manifest)
+	dns         api.Resolver    // DNS registrar
+	dpa         *storage.DPAAPI // distributed preimage archive, the local API to the storage with document level storage/retrieval support
 	streamer    *stream.Registry
->>>>>>> 63a334fe
 	bzz         *network.Bzz       // the logistic manager
 	backend     chequebook.Backend // simple blockchain Backend
 	privateKey  *ecdsa.PrivateKey
@@ -110,17 +98,10 @@
 // MockStore should be used only for testing.
 func NewSwarm(config *api.Config, mockStore *mock.NodeStore) (self *Swarm, err error) {
 
-<<<<<<< HEAD
-	if bytes.Equal(common.FromHex(config.PublicKey), storage.ZeroAddress) {
-		return nil, fmt.Errorf("empty public key")
-	}
-	if bytes.Equal(common.FromHex(config.BzzKey), storage.ZeroAddress) {
-=======
 	if bytes.Equal(common.FromHex(config.PublicKey), storage.ZeroAddr) {
 		return nil, fmt.Errorf("empty public key")
 	}
 	if bytes.Equal(common.FromHex(config.BzzKey), storage.ZeroAddr) {
->>>>>>> 63a334fe
 		return nil, fmt.Errorf("empty bzz key")
 	}
 
@@ -187,15 +168,12 @@
 		return
 	}
 
-<<<<<<< HEAD
+	// TODO: NetStore needs delivery and delivery needs NetStore, no good order to instantiate them
 	db := storage.NewNetStore(self.lstore)
-=======
-	db := storage.NewDBAPI(self.lstore)
 	to := network.NewKademlia(
 		common.FromHex(config.BzzKey),
 		network.NewKadParams(),
 	)
->>>>>>> 63a334fe
 	delivery := stream.NewDelivery(to, db)
 
 	self.streamer = stream.NewRegistry(addr, delivery, db, stateStore, &stream.RegistryOptions{
